require "./spec_helper"

describe SHAInet::MatrixLayer do
  it "computes forward output and propagates gradients" do
    mat_klass = SHAInet::CUDA.fully_available? ? SHAInet::CudaMatrix : SHAInet::SimpleMatrix
    layer = SHAInet::MatrixLayer.new(2, 3, SHAInet.none)
    layer.weights = mat_klass.from_a([
      [0.1, 0.2, 0.3],
      [0.4, 0.5, 0.6],
    ])
    layer.biases = mat_klass.from_a([[0.1, 0.2, 0.3]])

    input = mat_klass.from_a([[1.0, 2.0]])
    out = layer.forward(input)

    expected = [
      1*0.1 + 2*0.4 + 0.1,
      1*0.2 + 2*0.5 + 0.2,
      1*0.3 + 2*0.6 + 0.3,
    ]
    out.rows.should eq 1
    out.cols.should eq 3
    3.times do |j|
      out[0, j].should be_close(expected[j], 1e-6)
    end

    grad = mat_klass.ones(1, 3)
    grad_in = layer.backward(grad)

    # weight gradients
    layer.g_w[0, 0].should be_close(1.0, 1e-6)
    layer.g_w[1, 0].should be_close(2.0, 1e-6)
    3.times do |j|
      layer.g_w[0, j].should be_close(1.0, 1e-6)
      layer.g_w[1, j].should be_close(2.0, 1e-6)
    end
    layer.g_b[0, 0].should be_close(1.0, 1e-6)
    layer.g_b[0, 1].should be_close(1.0, 1e-6)
    layer.g_b[0, 2].should be_close(1.0, 1e-6)

    grad_expected = [0.1 + 0.2 + 0.3, 0.4 + 0.5 + 0.6]
    2.times do |j|
      grad_in[0, j].should be_close(grad_expected[j], 1e-6)
    end

    old_w = layer.weights.clone
    old_gw = layer.g_w.clone
    old_gb = layer.g_b.clone
    old_b = layer.biases.clone

    if SHAInet::CUDA.fully_available?
      old_w = old_w.as(SHAInet::CudaMatrix)
      old_gw = old_gw.as(SHAInet::CudaMatrix)
      old_gb = old_gb.as(SHAInet::CudaMatrix)
      old_b = old_b.as(SHAInet::CudaMatrix)
    else
      old_w = old_w.as(SHAInet::SimpleMatrix)
      old_gw = old_gw.as(SHAInet::SimpleMatrix)
      old_gb = old_gb.as(SHAInet::SimpleMatrix)
      old_b = old_b.as(SHAInet::SimpleMatrix)
    end
    layer.update_weights(0.1)
<<<<<<< HEAD
    expected_w = old_w.clone
    expected_b = old_b.clone
    expected_w.rows.times do |i|
      expected_w.cols.times do |j|
        expected_w[i, j] = old_w[i, j] - old_gw[i, j] * 0.1
      end
    end
    expected_b.cols.times do |j|
      expected_b[0, j] = old_b[0, j] - old_gb[0, j] * 0.1
    end
=======
    cpu_w = old_w.is_a?(SHAInet::CudaMatrix) ? old_w.to_simple : old_w
    cpu_gw = old_gw.is_a?(SHAInet::CudaMatrix) ? old_gw.to_simple : old_gw
    cpu_b = old_b.is_a?(SHAInet::CudaMatrix) ? old_b.to_simple : old_b
    cpu_gb = old_gb.is_a?(SHAInet::CudaMatrix) ? old_gb.to_simple : old_gb
    expected_w = cpu_w - cpu_gw * 0.1
    expected_b = cpu_b - cpu_gb * 0.1
>>>>>>> 4ed06175
    expected_w.rows.times do |i|
      expected_w.cols.times do |j|
        layer.weights[i, j].should be_close(expected_w[i, j], 1e-6)
      end
    end
    expected_b.cols.times do |j|
      layer.biases[0, j].should be_close(expected_b[0, j], 1e-6)
    end
  end
end<|MERGE_RESOLUTION|>--- conflicted
+++ resolved
@@ -60,7 +60,6 @@
       old_b = old_b.as(SHAInet::SimpleMatrix)
     end
     layer.update_weights(0.1)
-<<<<<<< HEAD
     expected_w = old_w.clone
     expected_b = old_b.clone
     expected_w.rows.times do |i|
@@ -71,14 +70,7 @@
     expected_b.cols.times do |j|
       expected_b[0, j] = old_b[0, j] - old_gb[0, j] * 0.1
     end
-=======
-    cpu_w = old_w.is_a?(SHAInet::CudaMatrix) ? old_w.to_simple : old_w
-    cpu_gw = old_gw.is_a?(SHAInet::CudaMatrix) ? old_gw.to_simple : old_gw
-    cpu_b = old_b.is_a?(SHAInet::CudaMatrix) ? old_b.to_simple : old_b
-    cpu_gb = old_gb.is_a?(SHAInet::CudaMatrix) ? old_gb.to_simple : old_gb
-    expected_w = cpu_w - cpu_gw * 0.1
-    expected_b = cpu_b - cpu_gb * 0.1
->>>>>>> 4ed06175
+
     expected_w.rows.times do |i|
       expected_w.cols.times do |j|
         layer.weights[i, j].should be_close(expected_w[i, j], 1e-6)
