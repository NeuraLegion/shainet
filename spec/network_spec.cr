require "./spec_helper"
require "csv"

describe SHAInet::Network do
  it "Initialize" do
    nn = SHAInet::Network.new
    nn.should be_a(SHAInet::Network)
  end

  it "figure out xor" do
    training_data = [
      [[0, 0], [0]],
      [[1, 0], [1]],
      [[0, 1], [1]],
      [[1, 1], [0]],
    ]

    xor = SHAInet::Network.new
    xor.add_layer(:input, 2, :memory)
    1.times { |x| xor.add_layer(:hidden, 3, :memory) }
    xor.add_layer(:output, 1, :memory)
    xor.fully_connect

    # data, training_type, cost_function, activation_function, epochs, error_threshold (sum of errors), learning_rate, momentum)
    xor.train(training_data, :sgdm, :mse, :sigmoid, 10000, 0.001)

    (xor.run([0, 0]).first < 0.1).should eq(true)
    (xor.run([1, 0]).first > 0.9).should eq(true)
    (xor.run([0, 1]).first > 0.9).should eq(true)
    (xor.run([1, 1]).first < 0.1).should eq(true)
  end

  it "works on iris dataset" do
    label = {
      "setosa"     => [0.to_f64, 0.to_f64, 1.to_f64],
      "versicolor" => [0.to_f64, 1.to_f64, 0.to_f64],
      "virginica"  => [1.to_f64, 0.to_f64, 0.to_f64],
    }
    iris = SHAInet::Network.new
    iris.add_layer(:input, 4, :memory)
    iris.add_layer(:hidden, 5, :memory)
    iris.add_layer(:output, 3, :memory)
    iris.fully_connect

    outputs = Array(Array(Float64)).new
    inputs = Array(Array(Float64)).new
    CSV.each_row(File.read(__DIR__ + "/test_data/iris.csv")) do |row|
      row_arr = Array(Float64).new
      row[0..-2].each do |num|
        row_arr << num.to_f64
      end
      inputs << row_arr
      outputs << label[row[-1]]
    end
    normalized = SHAInet::TrainingData.new(inputs, outputs)
    normalized.normalize_min_max
    puts normalized
    iris.train(normalized.data, :sgdm, :mse, :sigmoid, 20000, 0.1)
<<<<<<< HEAD
    iris.run(normalized.normalized_inputs.first)
=======
    result = iris.run(normalized.normalized_inputs.first)
>>>>>>> 30b81fff
    ((result.first < 0.3) && (result[1] < 0.3) && (result.last > 0.7)).should eq(true)
  end

  it "works on iris dataset with batch train with Rprop" do
    label = {
      "setosa"     => [0.to_f64, 0.to_f64, 1.to_f64],
      "versicolor" => [0.to_f64, 1.to_f64, 0.to_f64],
      "virginica"  => [1.to_f64, 0.to_f64, 0.to_f64],
    }
    iris = SHAInet::Network.new
    iris.add_layer(:input, 4, :memory)
    iris.add_layer(:hidden, 5, :memory)
    iris.add_layer(:output, 3, :memory)
    iris.fully_connect

    outputs = Array(Array(Float64)).new
    inputs = Array(Array(Float64)).new
    CSV.each_row(File.read(__DIR__ + "/test_data/iris.csv")) do |row|
      row_arr = Array(Float64).new
      row[0..-2].each do |num|
        row_arr << num.to_f64
      end
      inputs << row_arr
      outputs << label[row[-1]]
    end
    normalized = SHAInet::TrainingData.new(inputs, outputs)
    normalized.normalize_min_max
    iris.train_batch(normalized.data, :rprop, :mse, :sigmoid, 20000, 0.01)
    result = iris.run(normalized.normalized_inputs.first)
    ((result.first < 0.3) && (result[1] < 0.3) && (result.last > 0.7)).should eq(true)
  end

  it "works on iris dataset with batch train with Adam" do
    label = {
      "setosa"     => [0.to_f64, 0.to_f64, 1.to_f64],
      "versicolor" => [0.to_f64, 1.to_f64, 0.to_f64],
      "virginica"  => [1.to_f64, 0.to_f64, 0.to_f64],
    }
    iris = SHAInet::Network.new
    iris.add_layer(:input, 4, :memory)
    iris.add_layer(:hidden, 5, :memory)
    iris.add_layer(:output, 3, :memory)
    iris.fully_connect

    outputs = Array(Array(Float64)).new
    inputs = Array(Array(Float64)).new
    CSV.each_row(File.read(__DIR__ + "/test_data/iris.csv")) do |row|
      row_arr = Array(Float64).new
      row[0..-2].each do |num|
        row_arr << num.to_f64
      end
      inputs << row_arr
      outputs << label[row[-1]]
    end
    normalized = SHAInet::TrainingData.new(inputs, outputs)
    normalized.normalize_min_max
    iris.train_batch(normalized.data, :adam, :mse, :sigmoid, 20000, 0.01)
    result = iris.run(normalized.normalized_inputs.first)
    ((result.first < 0.3) && (result[1] < 0.3) && (result.last > 0.9)).should eq(true)
  end
end<|MERGE_RESOLUTION|>--- conflicted
+++ resolved
@@ -56,11 +56,7 @@
     normalized.normalize_min_max
     puts normalized
     iris.train(normalized.data, :sgdm, :mse, :sigmoid, 20000, 0.1)
-<<<<<<< HEAD
-    iris.run(normalized.normalized_inputs.first)
-=======
     result = iris.run(normalized.normalized_inputs.first)
->>>>>>> 30b81fff
     ((result.first < 0.3) && (result[1] < 0.3) && (result.last > 0.7)).should eq(true)
   end
 
