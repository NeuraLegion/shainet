require "./spec_helper"
require "csv"

describe SHAInet::Network do
  # it "Initialize" do
  #   nn = SHAInet::Network.new
  #   nn.should be_a(SHAInet::Network)
  # end

  # it "figure out xor" do
  #   training_data = [
  #     [[0, 0], [0]],
  #     [[1, 0], [1]],
  #     [[0, 1], [1]],
  #     [[1, 1], [0]],
  #   ]

  #   xor = SHAInet::Network.new
  #   xor.add_layer(:input, 2, :memory)
  #   1.times { |x| xor.add_layer(:hidden, 3, :memory) }
  #   xor.add_layer(:output, 1, :memory)
  #   xor.fully_connect

  #   # data, training_type, cost_function, activation_function, epochs, error_threshold (sum of errors), learning_rate, momentum)
  #   xor.train(training_data, :sgdm, :mse, :sigmoid, 10000, 0.001)

  #   (xor.run([0, 0]).first < 0.1).should eq(true)
  #   (xor.run([1, 0]).first > 0.9).should eq(true)
  #   (xor.run([0, 1]).first > 0.9).should eq(true)
  #   (xor.run([1, 1]).first < 0.1).should eq(true)
  # end

  # it "works on iris dataset" do
  #   label = {
  #     "setosa"     => [0.to_f64, 0.to_f64, 1.to_f64],
  #     "versicolor" => [0.to_f64, 1.to_f64, 0.to_f64],
  #     "virginica"  => [1.to_f64, 0.to_f64, 0.to_f64],
  #   }
  #   iris = SHAInet::Network.new
  #   iris.add_layer(:input, 4, :memory)
  #   iris.add_layer(:hidden, 5, :memory)
  #   iris.add_layer(:output, 3, :memory)
  #   iris.fully_connect

<<<<<<< HEAD
  #   outputs = Array(Array(Float64)).new
  #   inputs = Array(Array(Float64)).new
  #   CSV.each_row(File.read(__DIR__ + "/test_data/iris.csv")) do |row|
  #     row_arr = Array(Float64).new
  #     row[0..-2].each do |num|
  #       row_arr << num.to_f64
  #     end
  #     inputs << row_arr
  #     outputs << label[row[-1]]
  #   end
  #   normalized = SHAInet::TrainingData.new(inputs, outputs)
  #   normalized.normalize_min_max
  #   puts normalized
  #   iris.train(normalized.data, :sgdm, :mse, :sigmoid, 20000, 0.1)
  #   iris.run(normalized.normalized_inputs.first)
  #   puts "Expected output is: [0,0,1]"
  # end

  # it "works on iris dataset with batch train with Rprop" do
  #   label = {
  #     "setosa"     => [0.to_f64, 0.to_f64, 1.to_f64],
  #     "versicolor" => [0.to_f64, 1.to_f64, 0.to_f64],
  #     "virginica"  => [1.to_f64, 0.to_f64, 0.to_f64],
  #   }
  #   iris = SHAInet::Network.new
  #   iris.add_layer(:input, 4, :memory)
  #   iris.add_layer(:hidden, 5, :memory)
  #   iris.add_layer(:output, 3, :memory)
  #   iris.fully_connect

  #   outputs = Array(Array(Float64)).new
  #   inputs = Array(Array(Float64)).new
  #   CSV.each_row(File.read(__DIR__ + "/test_data/iris.csv")) do |row|
  #     row_arr = Array(Float64).new
  #     row[0..-2].each do |num|
  #       row_arr << num.to_f64
  #     end
  #     inputs << row_arr
  #     outputs << label[row[-1]]
  #   end
  #   normalized = SHAInet::TrainingData.new(inputs, outputs)
  #   normalized.normalize_min_max
  #   iris.train_batch(normalized.data, :rprop, :mse, :sigmoid, 20000, 0.01)
  #   result = iris.run(normalized.normalized_inputs.first)
  #   ((result.first < 0.3) && (result[1] < 0.3) && (result.last > 0.7)).should eq(true)
  # end
=======
    outputs = Array(Array(Float64)).new
    inputs = Array(Array(Float64)).new
    CSV.each_row(File.read(__DIR__ + "/test_data/iris.csv")) do |row|
      row_arr = Array(Float64).new
      row[0..-2].each do |num|
        row_arr << num.to_f64
      end
      inputs << row_arr
      outputs << label[row[-1]]
    end
    normalized = SHAInet::TrainingData.new(inputs, outputs)
    normalized.normalize_min_max
    puts normalized
    iris.train(normalized.data, :sgdm, :mse, :sigmoid, 20000, 0.1)
    result = iris.run(normalized.normalized_inputs.first)
    ((result.first < 0.2) && (result[1] < 0.2) && (result.last > 0.8)).should eq(true)
  end
>>>>>>> 840da7a1

  it "works on iris dataset with batch train with Adam" do
    label = {
      "setosa"     => [0.to_f64, 0.to_f64, 1.to_f64],
      "versicolor" => [0.to_f64, 1.to_f64, 0.to_f64],
      "virginica"  => [1.to_f64, 0.to_f64, 0.to_f64],
    }
    iris = SHAInet::Network.new
    iris.add_layer(:input, 4, :memory)
    iris.add_layer(:hidden, 5, :memory)
    iris.add_layer(:output, 3, :memory)
    iris.fully_connect

    outputs = Array(Array(Float64)).new
    inputs = Array(Array(Float64)).new
    CSV.each_row(File.read(__DIR__ + "/test_data/iris.csv")) do |row|
      row_arr = Array(Float64).new
      row[0..-2].each do |num|
        row_arr << num.to_f64
      end
      inputs << row_arr
      outputs << label[row[-1]]
    end
    normalized = SHAInet::TrainingData.new(inputs, outputs)
    normalized.normalize_min_max
    iris.train_batch(normalized.data, :adam, :mse, :sigmoid, 20000, 0.01)
    result = iris.run(normalized.normalized_inputs.first)
    ((result.first < 0.3) && (result[1] < 0.3) && (result.last > 0.7)).should eq(true)
  end
end<|MERGE_RESOLUTION|>--- conflicted
+++ resolved
@@ -2,94 +2,46 @@
 require "csv"
 
 describe SHAInet::Network do
-  # it "Initialize" do
-  #   nn = SHAInet::Network.new
-  #   nn.should be_a(SHAInet::Network)
-  # end
+  it "Initialize" do
+    nn = SHAInet::Network.new
+    nn.should be_a(SHAInet::Network)
+  end
 
-  # it "figure out xor" do
-  #   training_data = [
-  #     [[0, 0], [0]],
-  #     [[1, 0], [1]],
-  #     [[0, 1], [1]],
-  #     [[1, 1], [0]],
-  #   ]
+  it "figure out xor" do
+    training_data = [
+      [[0, 0], [0]],
+      [[1, 0], [1]],
+      [[0, 1], [1]],
+      [[1, 1], [0]],
+    ]
 
-  #   xor = SHAInet::Network.new
-  #   xor.add_layer(:input, 2, :memory)
-  #   1.times { |x| xor.add_layer(:hidden, 3, :memory) }
-  #   xor.add_layer(:output, 1, :memory)
-  #   xor.fully_connect
+    xor = SHAInet::Network.new
+    xor.add_layer(:input, 2, :memory)
+    1.times { |x| xor.add_layer(:hidden, 3, :memory) }
+    xor.add_layer(:output, 1, :memory)
+    xor.fully_connect
 
-  #   # data, training_type, cost_function, activation_function, epochs, error_threshold (sum of errors), learning_rate, momentum)
-  #   xor.train(training_data, :sgdm, :mse, :sigmoid, 10000, 0.001)
+    # data, training_type, cost_function, activation_function, epochs, error_threshold (sum of errors), learning_rate, momentum)
+    xor.train(training_data, :sgdm, :mse, :sigmoid, 10000, 0.001)
 
-  #   (xor.run([0, 0]).first < 0.1).should eq(true)
-  #   (xor.run([1, 0]).first > 0.9).should eq(true)
-  #   (xor.run([0, 1]).first > 0.9).should eq(true)
-  #   (xor.run([1, 1]).first < 0.1).should eq(true)
-  # end
+    (xor.run([0, 0]).first < 0.1).should eq(true)
+    (xor.run([1, 0]).first > 0.9).should eq(true)
+    (xor.run([0, 1]).first > 0.9).should eq(true)
+    (xor.run([1, 1]).first < 0.1).should eq(true)
+  end
 
-  # it "works on iris dataset" do
-  #   label = {
-  #     "setosa"     => [0.to_f64, 0.to_f64, 1.to_f64],
-  #     "versicolor" => [0.to_f64, 1.to_f64, 0.to_f64],
-  #     "virginica"  => [1.to_f64, 0.to_f64, 0.to_f64],
-  #   }
-  #   iris = SHAInet::Network.new
-  #   iris.add_layer(:input, 4, :memory)
-  #   iris.add_layer(:hidden, 5, :memory)
-  #   iris.add_layer(:output, 3, :memory)
-  #   iris.fully_connect
+  it "works on iris dataset" do
+    label = {
+      "setosa"     => [0.to_f64, 0.to_f64, 1.to_f64],
+      "versicolor" => [0.to_f64, 1.to_f64, 0.to_f64],
+      "virginica"  => [1.to_f64, 0.to_f64, 0.to_f64],
+    }
+    iris = SHAInet::Network.new
+    iris.add_layer(:input, 4, :memory)
+    iris.add_layer(:hidden, 5, :memory)
+    iris.add_layer(:output, 3, :memory)
+    iris.fully_connect
 
-<<<<<<< HEAD
-  #   outputs = Array(Array(Float64)).new
-  #   inputs = Array(Array(Float64)).new
-  #   CSV.each_row(File.read(__DIR__ + "/test_data/iris.csv")) do |row|
-  #     row_arr = Array(Float64).new
-  #     row[0..-2].each do |num|
-  #       row_arr << num.to_f64
-  #     end
-  #     inputs << row_arr
-  #     outputs << label[row[-1]]
-  #   end
-  #   normalized = SHAInet::TrainingData.new(inputs, outputs)
-  #   normalized.normalize_min_max
-  #   puts normalized
-  #   iris.train(normalized.data, :sgdm, :mse, :sigmoid, 20000, 0.1)
-  #   iris.run(normalized.normalized_inputs.first)
-  #   puts "Expected output is: [0,0,1]"
-  # end
-
-  # it "works on iris dataset with batch train with Rprop" do
-  #   label = {
-  #     "setosa"     => [0.to_f64, 0.to_f64, 1.to_f64],
-  #     "versicolor" => [0.to_f64, 1.to_f64, 0.to_f64],
-  #     "virginica"  => [1.to_f64, 0.to_f64, 0.to_f64],
-  #   }
-  #   iris = SHAInet::Network.new
-  #   iris.add_layer(:input, 4, :memory)
-  #   iris.add_layer(:hidden, 5, :memory)
-  #   iris.add_layer(:output, 3, :memory)
-  #   iris.fully_connect
-
-  #   outputs = Array(Array(Float64)).new
-  #   inputs = Array(Array(Float64)).new
-  #   CSV.each_row(File.read(__DIR__ + "/test_data/iris.csv")) do |row|
-  #     row_arr = Array(Float64).new
-  #     row[0..-2].each do |num|
-  #       row_arr << num.to_f64
-  #     end
-  #     inputs << row_arr
-  #     outputs << label[row[-1]]
-  #   end
-  #   normalized = SHAInet::TrainingData.new(inputs, outputs)
-  #   normalized.normalize_min_max
-  #   iris.train_batch(normalized.data, :rprop, :mse, :sigmoid, 20000, 0.01)
-  #   result = iris.run(normalized.normalized_inputs.first)
-  #   ((result.first < 0.3) && (result[1] < 0.3) && (result.last > 0.7)).should eq(true)
-  # end
-=======
     outputs = Array(Array(Float64)).new
     inputs = Array(Array(Float64)).new
     CSV.each_row(File.read(__DIR__ + "/test_data/iris.csv")) do |row|
@@ -104,10 +56,38 @@
     normalized.normalize_min_max
     puts normalized
     iris.train(normalized.data, :sgdm, :mse, :sigmoid, 20000, 0.1)
+    iris.run(normalized.normalized_inputs.first)
+    puts "Expected output is: [0,0,1]"
+  end
+
+  it "works on iris dataset with batch train with Rprop" do
+    label = {
+      "setosa"     => [0.to_f64, 0.to_f64, 1.to_f64],
+      "versicolor" => [0.to_f64, 1.to_f64, 0.to_f64],
+      "virginica"  => [1.to_f64, 0.to_f64, 0.to_f64],
+    }
+    iris = SHAInet::Network.new
+    iris.add_layer(:input, 4, :memory)
+    iris.add_layer(:hidden, 5, :memory)
+    iris.add_layer(:output, 3, :memory)
+    iris.fully_connect
+
+    outputs = Array(Array(Float64)).new
+    inputs = Array(Array(Float64)).new
+    CSV.each_row(File.read(__DIR__ + "/test_data/iris.csv")) do |row|
+      row_arr = Array(Float64).new
+      row[0..-2].each do |num|
+        row_arr << num.to_f64
+      end
+      inputs << row_arr
+      outputs << label[row[-1]]
+    end
+    normalized = SHAInet::TrainingData.new(inputs, outputs)
+    normalized.normalize_min_max
+    iris.train_batch(normalized.data, :rprop, :mse, :sigmoid, 20000, 0.01)
     result = iris.run(normalized.normalized_inputs.first)
-    ((result.first < 0.2) && (result[1] < 0.2) && (result.last > 0.8)).should eq(true)
+    ((result.first < 0.3) && (result[1] < 0.3) && (result.last > 0.7)).should eq(true)
   end
->>>>>>> 840da7a1
 
   it "works on iris dataset with batch train with Adam" do
     label = {
@@ -135,6 +115,6 @@
     normalized.normalize_min_max
     iris.train_batch(normalized.data, :adam, :mse, :sigmoid, 20000, 0.01)
     result = iris.run(normalized.normalized_inputs.first)
-    ((result.first < 0.3) && (result[1] < 0.3) && (result.last > 0.7)).should eq(true)
+    ((result.first < 0.3) && (result[1] < 0.3) && (result.last > 0.9)).should eq(true)
   end
 end