require "./spec_helper"
require "csv"

describe SHAInet::Network do
  it "Initialize" do
    nn = SHAInet::Network.new
    nn.should be_a(SHAInet::Network)
  end

  it "figure out xor" do
    training_data = [
      [[0, 0], [0]],
      [[1, 0], [1]],
      [[0, 1], [1]],
      [[1, 1], [0]],
    ]

    xor = SHAInet::Network.new
    xor.add_layer(:input, 2, :memory)
    1.times { |x| xor.add_layer(:hidden, 3, :memory) }
    xor.add_layer(:output, 1, :memory)
    xor.fully_connect

    # data, training_type, cost_function, activation_function, epochs, error_threshold (sum of errors), learning_rate, momentum)
    xor.train(training_data, :sgdm, :mse, :sigmoid, 10000, 0.001)

    (xor.run([0, 0]).first < 0.1).should eq(true)
    (xor.run([1, 0]).first > 0.9).should eq(true)
    (xor.run([0, 1]).first > 0.9).should eq(true)
    (xor.run([1, 1]).first < 0.1).should eq(true)
  end

  it "works on iris dataset" do
    label = {
      "setosa"     => [0.to_f64, 0.to_f64, 1.to_f64],
      "versicolor" => [0.to_f64, 1.to_f64, 0.to_f64],
      "virginica"  => [1.to_f64, 0.to_f64, 0.to_f64],
    }
    iris = SHAInet::Network.new
    iris.add_layer(:input, 4, :memory)
    iris.add_layer(:hidden, 5, :memory)
    iris.add_layer(:output, 3, :memory)
    iris.fully_connect

    outputs = Array(Array(SHAInet::GenNum)).new
    inputs = Array(Array(SHAInet::GenNum)).new
    CSV.each_row(File.read(__DIR__ + "/test_data/iris.csv")) do |row|
      row_arr = Array(Float64).new
      row[0..-2].each do |num|
        row_arr << num.to_f64
      end
      inputs << row_arr
      outputs << label[row[-1]]
    end
    normalized = SHAInet::TrainingData.new(inputs, outputs)
    normalized.normalize_min_max
    puts normalized
    iris.train(normalized.data, :sgdm, :mse, :sigmoid, 20000, 0.1)
    iris.run(normalized.normalized_inputs.first)
    puts "Expected output is: [0,0,1]"
  end

  it "works on iris dataset with batch train with Rprop" do
    label = {
      "setosa"     => [0.to_f64, 0.to_f64, 1.to_f64],
      "versicolor" => [0.to_f64, 1.to_f64, 0.to_f64],
      "virginica"  => [1.to_f64, 0.to_f64, 0.to_f64],
    }
    iris = SHAInet::Network.new
    iris.add_layer(:input, 4, :memory)
    iris.add_layer(:hidden, 5, :memory)
    iris.add_layer(:output, 3, :memory)
    iris.fully_connect

    outputs = Array(Array(Float64)).new
    inputs = Array(Array(Float64)).new
    CSV.each_row(File.read(__DIR__ + "/test_data/iris.csv")) do |row|
      row_arr = Array(Float64).new
      row[0..-2].each do |num|
        row_arr << num.to_f64
      end
      inputs << row_arr
      outputs << label[row[-1]]
    end
    normalized = SHAInet::TrainingData.new(inputs, outputs)
    normalized.normalize_min_max
    puts normalized
<<<<<<< HEAD
    iris.train(normalized.data, :mse, :sigmoid, 10000, 0.000001)
    result = iris.run(normalized.normalized_inputs.first)
    ((result.first < 0.1) && (result[1] < 0.1) && (result.last > 0.9)).should eq(true)
=======
    iris.train_batch(normalized.data, :rprop, :mse, :sigmoid, 20000, 0.1)
    iris.run(normalized.normalized_inputs.first)
    puts "Expected output is: [0,0,1]"
>>>>>>> dc8dc483
  end
end<|MERGE_RESOLUTION|>--- conflicted
+++ resolved
@@ -42,8 +42,8 @@
     iris.add_layer(:output, 3, :memory)
     iris.fully_connect
 
-    outputs = Array(Array(SHAInet::GenNum)).new
-    inputs = Array(Array(SHAInet::GenNum)).new
+    outputs = Array(Array(Float64)).new
+    inputs = Array(Array(Float64)).new
     CSV.each_row(File.read(__DIR__ + "/test_data/iris.csv")) do |row|
       row_arr = Array(Float64).new
       row[0..-2].each do |num|
@@ -84,15 +84,8 @@
     end
     normalized = SHAInet::TrainingData.new(inputs, outputs)
     normalized.normalize_min_max
-    puts normalized
-<<<<<<< HEAD
-    iris.train(normalized.data, :mse, :sigmoid, 10000, 0.000001)
+    iris.train_batch(normalized.data, :rprop, :mse, :sigmoid, 20000, 0.1)
     result = iris.run(normalized.normalized_inputs.first)
     ((result.first < 0.1) && (result[1] < 0.1) && (result.last > 0.9)).should eq(true)
-=======
-    iris.train_batch(normalized.data, :rprop, :mse, :sigmoid, 20000, 0.1)
-    iris.run(normalized.normalized_inputs.first)
-    puts "Expected output is: [0,0,1]"
->>>>>>> dc8dc483
   end
 end