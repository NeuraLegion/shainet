--- conflicted
+++ resolved
@@ -35,15 +35,10 @@
     ]
 
     xor = SHAInet::Network.new
-<<<<<<< HEAD
-    xor.add_layer(:input, 2, :memory)
-    1.times { |x| xor.add_layer(:hidden, 3, :memory) }
-    xor.add_layer(:output, 1, :memory)
-=======
+
     xor.add_layer(:input, 2, "memory", SHAInet.sigmoid)
     1.times { |x| xor.add_layer(:hidden, 3, "memory", SHAInet.sigmoid) }
     xor.add_layer(:output, 1, "memory", SHAInet.sigmoid)
->>>>>>> 01ec8b20
     xor.fully_connect
     # data, training_type, cost_function, activation_function, epochs, error_threshold (MSE %), log each steps
     xor.train(training_data, :sgdm, :mse, :sigmoid, epochs = 5000, threshold = 0.000001, log = 100)
@@ -61,15 +56,9 @@
       "virginica"  => [1.to_f64, 0.to_f64, 0.to_f64],
     }
     iris = SHAInet::Network.new
-<<<<<<< HEAD
-    iris.add_layer(:input, 4, :memory)
-    iris.add_layer(:hidden, 4, :memory)
-    iris.add_layer(:output, 3, :memory)
-=======
-    iris.add_layer(:input, 4, "memory", SHAInet.sigmoid)
-    iris.add_layer(:hidden, 4, "memory", SHAInet.sigmoid)
-    iris.add_layer(:output, 3, "memory", SHAInet.sigmoid)
->>>>>>> 01ec8b20
+    iris.add_layer(:input, 4, "memory", SHAInet.sigmoid)
+    iris.add_layer(:hidden, 4, "memory", SHAInet.sigmoid)
+    iris.add_layer(:output, 3, "memory", SHAInet.sigmoid)
     iris.fully_connect
 
     outputs = Array(Array(Float64)).new
@@ -130,15 +119,9 @@
       "virginica"  => [1.to_f64, 0.to_f64, 0.to_f64],
     }
     iris = SHAInet::Network.new
-<<<<<<< HEAD
-    iris.add_layer(:input, 4, :memory)
-    iris.add_layer(:hidden, 4, :memory)
-    iris.add_layer(:output, 3, :memory)
-=======
-    iris.add_layer(:input, 4, "memory", SHAInet.sigmoid)
-    iris.add_layer(:hidden, 4, "memory", SHAInet.sigmoid)
-    iris.add_layer(:output, 3, "memory", SHAInet.sigmoid)
->>>>>>> 01ec8b20
+    iris.add_layer(:input, 4, "memory", SHAInet.sigmoid)
+    iris.add_layer(:hidden, 4, "memory", SHAInet.sigmoid)
+    iris.add_layer(:output, 3, "memory", SHAInet.sigmoid)
     iris.fully_connect
 
     outputs = Array(Array(Float64)).new
@@ -166,15 +149,9 @@
       "virginica"  => [1.to_f64, 0.to_f64, 0.to_f64],
     }
     iris = SHAInet::Network.new
-<<<<<<< HEAD
-    iris.add_layer(:input, 4, :memory)
-    iris.add_layer(:hidden, 4, :memory)
-    iris.add_layer(:output, 3, :memory)
-=======
-    iris.add_layer(:input, 4, "memory", SHAInet.sigmoid)
-    iris.add_layer(:hidden, 4, "memory", SHAInet.sigmoid)
-    iris.add_layer(:output, 3, "memory", SHAInet.sigmoid)
->>>>>>> 01ec8b20
+    iris.add_layer(:input, 4, "memory", SHAInet.sigmoid)
+    iris.add_layer(:hidden, 4, "memory", SHAInet.sigmoid)
+    iris.add_layer(:output, 3, "memory", SHAInet.sigmoid)
     iris.fully_connect
 
     outputs = Array(Array(Float64)).new
@@ -194,62 +171,6 @@
     ((result.first < 0.3) && (result[1] < 0.3) && (result.last > 0.9)).should eq(true)
   end
 
-<<<<<<< HEAD
-  it "works on the mnist dataset using adam and batch" do
-    mnist = SHAInet::Network.new
-    mnist.add_layer(:input, 784, :memory, :sigmoid)
-    mnist.add_layer(:hidden, 300, :memory, :sigmoid)
-    mnist.add_layer(:hidden, 100, :memory, :relu)
-    mnist.add_layer(:output, 10, :memory, :sigmoid)
-    mnist.fully_connect
-
-    # Lload train data
-    outputs = Array(Array(Float64)).new
-    inputs = Array(Array(Float64)).new
-    CSV.each_row(File.read(__DIR__ + "/test_data/mnist_train.csv")) do |row|
-      row_arr = Array(Float64).new
-      row[1..-1].each do |num|
-        row_arr << num.to_f64
-      end
-      inputs << row_arr
-      a = Array(Float64).new(10, 0.0)
-      a[row[0].to_i] = 1.0
-      outputs << a
-    end
-    normalized = SHAInet::TrainingData.new(inputs, outputs)
-    normalized.normalize_min_max
-    # Train on the data
-    mnist.train_batch(normalized.data.shuffle, :adam, :mse, 100, 0.0035, 10, 10000)
-    # mnist.train_batch(normalized.data.shuffle, :adam, :mse, 20000, 0.0035, 100, 1000)
-
-    # Load test data
-    outputs = Array(Array(Float64)).new
-    inputs = Array(Array(Float64)).new
-    results = Array(Int32).new
-    CSV.each_row(File.read(__DIR__ + "/test_data/mnist_test.csv")) do |row|
-      row_arr = Array(Float64).new
-      row[1..-1].each do |num|
-        row_arr << num.to_f64
-      end
-      inputs << row_arr
-      a = Array(Float64).new(10, 0.0)
-      a[row[0].to_i] = 1.0
-      outputs << a
-    end
-    normalized = SHAInet::TrainingData.new(inputs, outputs)
-    normalized.normalize_min_max
-    # Run on all test data, and see that we are atleast 0.01 far from the right solution
-    normalized.normalized_inputs.each_with_index do |test, i|
-      result = mnist.run(test, stealth = true)
-      if (result.index(result.max) == normalized.normalized_outputs[i].index(normalized.normalized_outputs[i].max))
-        results << 1
-      else
-        results << 0
-      end
-    end
-    puts "We managed #{results.sum} out of #{results.size} total"
-  end
-=======
   it "trains , saves, loads, runs" do
     label = {
       "setosa"     => [0.to_f64, 0.to_f64, 1.to_f64],
@@ -352,7 +273,6 @@
   #   end
   #   puts "We managed #{results.sum} out of #{results.size} total"
   # end
->>>>>>> 01ec8b20
 end
 # Remove train data
 system("cd #{__DIR__}/test_data && rm *.csv")