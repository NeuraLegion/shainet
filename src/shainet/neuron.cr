--- conflicted
+++ resolved
@@ -4,15 +4,8 @@
   ACTIVATION_TYPES = [:tanh, :sigmoid, :bp_sigmoid, :log_sigmoid, :relu, :l_relu]
 
   class Neuron
-<<<<<<< HEAD
     property :n_type, :synapses_in, :synapses_out, activation : Float64, error : Float64, bias : Float64, prev_bias : Float64
     getter :input_sum, :sigma_prime
-=======
-    property :n_type, :synapses_in, :synapses_out, :error, :bias, :prev_bias
-    getter :activation, :input_sum, :sigma_prime
-
-    @prev_bias : Float64
->>>>>>> 51703b20
 
     def initialize(@n_type : Symbol)
       raise NeuralNetInitalizationError.new("Must choose currect neuron types, if you're not sure choose :memory as a standard neuron") if NEURON_TYPES.any? { |x| x == @n_type } == false
@@ -33,16 +26,18 @@
       raise NeuralNetRunError.new("Propogation requires a valid activation function.") unless ACTIVATION_TYPES.includes?(activation_function)
 
       new_memory = Array(Float64).new
-      @synapses_in.each do |n| # Claclulate activation from each incoming neuron with applied weights, returns Array(Float64)
-        new_memory << n.propagate_forward
+      @synapses_in.each do |synapse| # Claclulate activation from each incoming neuron with applied weights, returns Array(Float64)
+        new_memory << synapse.propagate_forward
       end
       @input_sum = new_memory.reduce { |acc, i| acc + i } # Sum all the information from input neurons, returns Float64
       @input_sum += @bias                                 # Add neuron bias (activation threshold)
       case activation_function                            # Apply squashing function
       when :tanh
         @activation = SHAInet.tanh(@input_sum)
+        @sigma_prime = SHAInet.tanh_prime(@input_sum) # Activation function derivative
       when :sigmoid
         @activation = SHAInet.sigmoid(@input_sum)
+        @sigma_prime = SHAInet.sigmoid_prime(@input_sum)
       when :bp_sigmoid
         @activation = SHAInet.bp_sigmoid(@input_sum)
       when :log_sigmoid
@@ -59,7 +54,7 @@
     # This is the backward propogation of the hidden layers
     # Allows the neuron to absorb the error from its' own target neurons through the synapses
     # Then, it sums the information and a derivative of the activation function is applied to normalize the data
-    def hidden_error_prop(activation_function : Symbol = :tanh) : Float64
+    def hidden_error_prop(activation_function : Symbol = :sigmoid) : Float64
       new_errors = [] of Float64
       @synapses_out.each do |synapse| # Calculate weighted error from each target neuron, returns Array(Float64)
         new_errors << synapse.propagate_backward
@@ -67,10 +62,8 @@
       weighted_error_sum = new_errors.reduce { |acc, i| acc + i } # Sum weighted error from target neurons (instead of using w_matrix*delta), returns Float64
       case activation_function                                    # Take into account the derivative of the squashing function
       when :tanh
-        @sigma_prime = SHAInet.tanh_prime(@input_sum) # Activation function derivative
-        @error = weighted_error_sum*@sigma_prime      # New error of the neuron
+        @error = weighted_error_sum*@sigma_prime # New error of the neuron
       when :sigmoid
-        @sigma_prime = SHAInet.sigmoid_prime(@input_sum)
         @error = weighted_error_sum*@sigma_prime
         # when :bp_sigmoid
         #   @error = SHAInet.bp_sigmoid(z)
