#include <curand_kernel.h>
#include <cstdio>

// Device kernels
__global__ void softmax_rows_kernel(double* out, const double* in, int rows, int cols) {
    int row = blockIdx.x;
    if(row >= rows) return;
    const double *row_in = in + row * cols;
    double *row_out = out + row * cols;
    double sum = 0.0;
    for(int j=0;j<cols;++j){
        double e = exp(row_in[j]);
        row_out[j] = e;
        sum += e;
    }
    for(int j=0;j<cols;++j){
        row_out[j] /= sum;
    }
}

__global__ void relu_backward_kernel(double* output, const double* input, const double* grad, int size) {
    int idx = blockIdx.x * blockDim.x + threadIdx.x;
    if (idx >= size) return;
    
    output[idx] = input[idx] > 0.0 ? grad[idx] : 0.0;
}

// Host wrapper functions
extern "C" {
void softmax_rows(double* out, const double* in, int rows, int cols) {
    softmax_rows_kernel<<<rows, 1>>>(out, in, rows, cols);
    cudaError_t err = cudaDeviceSynchronize();
    if (err != cudaSuccess) {
        printf("CUDA Error in softmax_rows: %s\n", cudaGetErrorString(err));
    }
}

void relu_backward(double* output, const double* input, const double* grad, int size) {
    int threads_per_block = 256;
    int blocks = (size + threads_per_block - 1) / threads_per_block;
    
    relu_backward_kernel<<<blocks, threads_per_block>>>(output, input, grad, size);
    cudaError_t err = cudaDeviceSynchronize();
    if (err != cudaSuccess) {
        printf("CUDA Error in relu_backward: %s\n", cudaGetErrorString(err));
    }
}

__global__ void dropout_kernel(double* out, const double* in, int rows, int cols, double drop_p, unsigned long long seed) {
    int row = blockIdx.x;
    if(row >= rows) return;
    curandState state;
    curand_init(seed + row, 0, 0, &state);
    const double *row_in = in + row * cols;
    double *row_out = out + row * cols;
    for(int j=0;j<cols;++j){
        double r = curand_uniform_double(&state);
        row_out[j] = r < drop_p ? 0.0 : row_in[j];
    }
}

void dropout(double* out, const double* in, int rows, int cols, double drop_p, unsigned long long seed) {
    dropout_kernel<<<rows, 1>>>(out, in, rows, cols, drop_p, seed);
    cudaError_t err = cudaDeviceSynchronize();
    if (err != cudaSuccess) {
        printf("CUDA Error in dropout: %s\n", cudaGetErrorString(err));
    }
}

__global__ void gather_rows_kernel(double* out, const double* in, const int* ids, int rows, int cols) {
    int row = blockIdx.x;
    if(row >= rows) return;
    int id = ids[row];
    const double *row_in = in + id * cols;
    double *row_out = out + row * cols;
    for(int j=0;j<cols;++j){
        row_out[j] = row_in[j];
    }
}

void gather_rows(double* out, const double* in, const int* ids, int rows, int cols) {
    gather_rows_kernel<<<rows, 1>>>(out, in, ids, rows, cols);
    cudaDeviceSynchronize();
}

__global__ void row_mean_var_kernel(const double* in, double* mean, double* var,
                                    int rows, int cols) {
    int row = blockIdx.x;
    if(row >= rows) return;
    const double *row_in = in + row * cols;
    double sum = 0.0;
    double sq_sum = 0.0;
    for(int j=0;j<cols;++j){
        double v = row_in[j];
        sum += v;
        sq_sum += v*v;
    }
    double m = sum / cols;
    mean[row] = m;
    var[row] = sq_sum / cols - m*m;
}

void row_mean_var(const double* in, double* mean, double* var, int rows, int cols) {
    row_mean_var_kernel<<<rows, 1>>>(in, mean, var, rows, cols);
    cudaDeviceSynchronize();
}

__global__ void apply_layer_norm_kernel(double* out, const double* in,
                                        const double* mean, const double* var,
                                        int rows, int cols, double epsilon) {
    int row = blockIdx.x;
    if(row >= rows) return;
    const double *row_in = in + row * cols;
    double *row_out = out + row * cols;
    double m = mean[row];
    double denom = sqrt(var[row] + epsilon);
    for(int j=0;j<cols;++j){
        row_out[j] = (row_in[j] - m) / denom;
    }
}

void apply_layer_norm(double* out, const double* in,
                      const double* mean, const double* var,
                      int rows, int cols, double epsilon) {
    apply_layer_norm_kernel<<<rows, 1>>>(out, in, mean, var, rows, cols, epsilon);
    cudaDeviceSynchronize();
}

__global__ void slice_cols_kernel(double* out, const double* in, int rows, int src_cols, int start, int len){
    int row = blockIdx.x;
    int col = threadIdx.x;
    if(row >= rows || col >= len) return;
    out[row * len + col] = in[row * src_cols + start + col];
}

void slice_cols(double* out, const double* in, int rows, int src_cols, int start, int len){
    slice_cols_kernel<<<rows, len>>>(out, in, rows, src_cols, start, len);
    cudaDeviceSynchronize();
}

__global__ void set_cols_kernel(double* out, const double* in, int rows, int dst_cols, int start, int len){
    int row = blockIdx.x;
    int col = threadIdx.x;
    if(row >= rows || col >= len) return;
    out[row * dst_cols + start + col] = in[row * len + col];
}

void set_cols(double* out, const double* in, int rows, int dst_cols, int start, int len){
    set_cols_kernel<<<rows, len>>>(out, in, rows, dst_cols, start, len);
    cudaDeviceSynchronize();
}

__global__ void count_token_pairs_kernel(const int* a, const int* b, const int* freq,
                                         int pair_count, int vocab_size, int* counts){
    int idx = blockIdx.x * blockDim.x + threadIdx.x;
    if(idx >= pair_count) return;
    int offset = a[idx] * vocab_size + b[idx];
    atomicAdd(&counts[offset], freq[idx]);
}

void count_token_pairs(const int* a, const int* b, const int* freq,
                       int pair_count, int vocab_size, int* counts){
    int blocks = (pair_count + 255) / 256;
    count_token_pairs_kernel<<<blocks, 256>>>(a, b, freq, pair_count, vocab_size, counts);
    cudaDeviceSynchronize();
}

__global__ void layer_norm_backward_kernel(double* d_x, double* d_gamma, double* d_beta,
                                           const double* d_out, const double* x,
                                           const double* gamma, const double* mean,
                                           const double* var, const double* norm,
                                           int rows, int cols, double epsilon) {
    int row = blockIdx.x;
    if(row >= rows) return;

    const double *x_row = x + row * cols;
    const double *dout_row = d_out + row * cols;
    const double *norm_row = norm + row * cols;
    double *dx_row = d_x + row * cols;

    double m = mean[row];
    double v = var[row];
    double denom = sqrt(v + epsilon);
    double inv = 1.0 / denom;
    double col_f = (double)cols;

    // Compute sum_dout_gamma and sum_dout_gamma_norm
    double sum_dout_gamma = 0.0;
    double sum_dout_gamma_norm = 0.0;
    for(int j = 0; j < cols; ++j) {
        double doutg = dout_row[j] * gamma[j];
        sum_dout_gamma += doutg;
        sum_dout_gamma_norm += doutg * (x_row[j] - m);

        // Accumulate gradients for gamma and beta
        atomicAdd(&d_gamma[j], dout_row[j] * norm_row[j]);
        atomicAdd(&d_beta[j], dout_row[j]);
    }

    // Compute d_x
    for(int j = 0; j < cols; ++j) {
        double xm = x_row[j] - m;
        double doutg = dout_row[j] * gamma[j];
        dx_row[j] = inv * (doutg - sum_dout_gamma/col_f - xm * inv*inv / col_f * sum_dout_gamma_norm);
    }
}

void layer_norm_backward(double* d_x, double* d_gamma, double* d_beta,
                         const double* d_out, const double* x,
                         const double* gamma, const double* mean,
                         const double* var, const double* norm,
                         int rows, int cols, double epsilon) {
    layer_norm_backward_kernel<<<rows, 1>>>(d_x, d_gamma, d_beta, d_out, x,
                                            gamma, mean, var, norm,
                                            rows, cols, epsilon);
    cudaDeviceSynchronize();
}

__global__ void sum_cols_kernel(double* out, const double* in, int rows, int cols) {
    int col = blockIdx.x;
    if(col >= cols) return;

    double sum = 0.0;
    for(int i = 0; i < rows; ++i) {
        sum += in[i * cols + col];
    }
    out[col] = sum;
}

void sum_cols(double* out, const double* in, int rows, int cols) {
    sum_cols_kernel<<<cols, 1>>>(out, in, rows, cols);
    cudaDeviceSynchronize();
}

__global__ void mul_row_vector_kernel(double* matrix, const double* vec, int rows, int cols) {
    int idx = blockIdx.x * blockDim.x + threadIdx.x;
    if (idx >= rows * cols) return;

    int col = idx % cols;
    matrix[idx] *= vec[col];
}

void mul_row_vector(double* matrix, const double* vec, int rows, int cols) {
    int threads_per_block = 256;
    int blocks = (rows * cols + threads_per_block - 1) / threads_per_block;

    mul_row_vector_kernel<<<blocks, threads_per_block>>>(matrix, vec, rows, cols);
    cudaError_t err = cudaDeviceSynchronize();
    if (err != cudaSuccess) {
        printf("CUDA Error in mul_row_vector: %s\n", cudaGetErrorString(err));
    }
}

__global__ void transpose_kernel(double* out, const double* in, int rows, int cols) {
    int idx = blockIdx.x * blockDim.x + threadIdx.x;
    if (idx >= rows * cols) return;

    int row = idx / cols;
    int col = idx % cols;

    // Transpose: out[col][row] = in[row][col]
    // In row-major: out[col * rows + row] = in[row * cols + col]
    out[col * rows + row] = in[row * cols + col];
}

void transpose(double* out, const double* in, int rows, int cols) {
    int threads_per_block = 256;
    int blocks = (rows * cols + threads_per_block - 1) / threads_per_block;

    transpose_kernel<<<blocks, threads_per_block>>>(out, in, rows, cols);
    cudaError_t err = cudaDeviceSynchronize();
    if (err != cudaSuccess) {
        printf("CUDA Error in transpose: %s\n", cudaGetErrorString(err));
    }
}

__global__ void sigmoid_forward_kernel(double* activations, double* derivatives, const double* linear, int size) {
    int idx = blockIdx.x * blockDim.x + threadIdx.x;
    if (idx >= size) return;
    
    double val = linear[idx];
    // Sigmoid: 1 / (1 + exp(-x))
    double exp_neg_val = exp(-val);
    double sigmoid_val = 1.0 / (1.0 + exp_neg_val);
    
    activations[idx] = sigmoid_val;
    // Sigmoid derivative: σ(x) * (1 - σ(x))
    derivatives[idx] = sigmoid_val * (1.0 - sigmoid_val);
}

void sigmoid_forward(double* activations, double* derivatives, const double* linear, int size) {
    int threads_per_block = 256;
    int blocks = (size + threads_per_block - 1) / threads_per_block;
    
    sigmoid_forward_kernel<<<blocks, threads_per_block>>>(activations, derivatives, linear, size);
    cudaError_t err = cudaDeviceSynchronize();
    if (err != cudaSuccess) {
        printf("CUDA Error in sigmoid_forward: %s\n", cudaGetErrorString(err));
    }
}

__global__ void apply_gradient_kernel(double* local_grad, const double* grad, const double* derivatives, int size) {
    int idx = blockIdx.x * blockDim.x + threadIdx.x;
    if (idx >= size) return;

    local_grad[idx] = grad[idx] * derivatives[idx];
}

void apply_gradient(double* local_grad, const double* grad, const double* derivatives, int size) {
    int threads_per_block = 256;
    int blocks = (size + threads_per_block - 1) / threads_per_block;

    apply_gradient_kernel<<<blocks, threads_per_block>>>(local_grad, grad, derivatives, size);
    cudaError_t err = cudaDeviceSynchronize();
    if (err != cudaSuccess) {
        printf("CUDA Error in apply_gradient: %s\n", cudaGetErrorString(err));
    }
}

__global__ void accumulate_bias_grad_kernel(double* bias_grad, const double* local_grad, int rows, int cols) {
    int col = blockIdx.x * blockDim.x + threadIdx.x;
    if (col >= cols) return;

    double sum = 0.0;
    for (int row = 0; row < rows; row++) {
        sum += local_grad[row * cols + col];
    }
    atomicAdd(&bias_grad[col], sum);
}

void accumulate_bias_grad(double* bias_grad, const double* local_grad, int rows, int cols) {
    int threads_per_block = 256;
    int blocks = (cols + threads_per_block - 1) / threads_per_block;

    accumulate_bias_grad_kernel<<<blocks, threads_per_block>>>(bias_grad, local_grad, rows, cols);
    cudaError_t err = cudaDeviceSynchronize();
    if (err != cudaSuccess) {
        printf("CUDA Error in accumulate_bias_grad: %s\n", cudaGetErrorString(err));
    }
}

__global__ void zero_matrix_kernel(double* matrix, int size) {
    int idx = blockIdx.x * blockDim.x + threadIdx.x;
    if (idx >= size) return;

    matrix[idx] = 0.0;
}

void zero_matrix(double* matrix, int size) {
    int threads_per_block = 256;
    int blocks = (size + threads_per_block - 1) / threads_per_block;

    zero_matrix_kernel<<<blocks, threads_per_block>>>(matrix, size);
    cudaError_t err = cudaDeviceSynchronize();
    if (err != cudaSuccess) {
        printf("CUDA Error in zero_matrix: %s\n", cudaGetErrorString(err));
    }
}

__global__ void element_div_kernel(double* out, const double* a, const double* b, int size){
    int idx = blockIdx.x * blockDim.x + threadIdx.x;
    if(idx >= size) return;

    double denom = b[idx];
    out[idx] = denom == 0.0 ? 0.0 : a[idx] / denom;
}

void element_div(double* out, const double* a, const double* b, int size){
    int threads_per_block = 256;
    int blocks = (size + threads_per_block - 1) / threads_per_block;

    element_div_kernel<<<blocks, threads_per_block>>>(out, a, b, size);
    cudaError_t err = cudaDeviceSynchronize();
    if (err != cudaSuccess) {
        printf("CUDA Error in element_div: %s\n", cudaGetErrorString(err));
    }
}

__global__ void softmax_backward_kernel(double* output, const double* grad, const double* softmax_out, int rows, int cols) {
    int row = blockIdx.x;
    if (row >= rows) return;
    
    const double* grad_row = grad + row * cols;
    const double* softmax_row = softmax_out + row * cols;
    double* output_row = output + row * cols;
    
    // Compute sum of softmax * grad for this row
    double sum = 0.0;
    for (int j = 0; j < cols; j++) {
        sum += softmax_row[j] * grad_row[j];
    }
    
    // Compute softmax backward: softmax * (grad - sum)
    for (int j = 0; j < cols; j++) {
        output_row[j] = softmax_row[j] * (grad_row[j] - sum);
    }
}

void softmax_backward(double* output, const double* grad, const double* softmax_out, int rows, int cols) {
    softmax_backward_kernel<<<rows, 1>>>(output, grad, softmax_out, rows, cols);
    cudaError_t err = cudaDeviceSynchronize();
    if (err != cudaSuccess) {
        printf("CUDA Error in softmax_backward: %s\n", cudaGetErrorString(err));
    }
}

<<<<<<< HEAD
__global__ void element_log_kernel(double* out, const double* in, int size) {
    int idx = blockIdx.x * blockDim.x + threadIdx.x;
    if (idx >= size) return;

    double val = in[idx];
    out[idx] = log(val);
}

void element_log(double* out, const double* in, int size) {
    int threads_per_block = 256;
    int blocks = (size + threads_per_block - 1) / threads_per_block;

    element_log_kernel<<<blocks, threads_per_block>>>(out, in, size);
    cudaError_t err = cudaDeviceSynchronize();
    if (err != cudaSuccess) {
        printf("CUDA Error in element_log: %s\n", cudaGetErrorString(err));
=======
__global__ void cross_entropy_loss_gradient_kernel(const double* pred, const double* target,
                                                   double* grad, double* loss, int total) {
    int idx = blockIdx.x * blockDim.x + threadIdx.x;
    if (idx >= total) return;

    double p = pred[idx];
    double t = target[idx];
    grad[idx] = p - t;

    double contrib = -t * log(max(p, 1e-15));
    atomicAdd(loss, contrib);
}

void cross_entropy_loss_gradient(double* pred, double* target,
                                 double* grad, double* loss,
                                 int rows, int cols) {
    int total = rows * cols;
    cudaMemset(loss, 0, sizeof(double));
    int threads = 256;
    int blocks = (total + threads - 1) / threads;

    cross_entropy_loss_gradient_kernel<<<blocks, threads>>>(pred, target, grad, loss, total);
    cudaError_t err = cudaDeviceSynchronize();
    if (err != cudaSuccess) {
        printf("CUDA Error in cross_entropy_loss_gradient: %s\n", cudaGetErrorString(err));
>>>>>>> e50ec72e
    }
}

} // extern "C"<|MERGE_RESOLUTION|>--- conflicted
+++ resolved
@@ -404,7 +404,7 @@
     }
 }
 
-<<<<<<< HEAD
+
 __global__ void element_log_kernel(double* out, const double* in, int size) {
     int idx = blockIdx.x * blockDim.x + threadIdx.x;
     if (idx >= size) return;
@@ -421,7 +421,7 @@
     cudaError_t err = cudaDeviceSynchronize();
     if (err != cudaSuccess) {
         printf("CUDA Error in element_log: %s\n", cudaGetErrorString(err));
-=======
+
 __global__ void cross_entropy_loss_gradient_kernel(const double* pred, const double* target,
                                                    double* grad, double* loss, int total) {
     int idx = blockIdx.x * blockDim.x + threadIdx.x;
@@ -447,7 +447,7 @@
     cudaError_t err = cudaDeviceSynchronize();
     if (err != cudaSuccess) {
         printf("CUDA Error in cross_entropy_loss_gradient: %s\n", cudaGetErrorString(err));
->>>>>>> e50ec72e
+
     }
 }
 
