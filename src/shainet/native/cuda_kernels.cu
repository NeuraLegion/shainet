#include <curand_kernel.h>
extern "C" {
__global__ void softmax_rows(double* out, const double* in, int rows, int cols) {
    int row = blockIdx.x;
    if(row >= rows) return;
    const double *row_in = in + row * cols;
    double *row_out = out + row * cols;
    double sum = 0.0;
    for(int j=0;j<cols;++j){
        double e = exp(row_in[j]);
        row_out[j] = e;
        sum += e;
    }
    for(int j=0;j<cols;++j){
        row_out[j] /= sum;
    }
}

__global__ void dropout(double* out, const double* in, int rows, int cols, double drop_p, unsigned long long seed) {
    int row = blockIdx.x;
    if(row >= rows) return;
    curandState state;
    curand_init(seed + row, 0, 0, &state);
    const double *row_in = in + row * cols;
    double *row_out = out + row * cols;
    for(int j=0;j<cols;++j){
        double r = curand_uniform_double(&state);
        row_out[j] = r < drop_p ? 0.0 : row_in[j];
    }
}

<<<<<<< HEAD
__global__ void gather_rows(double* out, const double* in, const int* ids, int rows, int cols) {
    int row = blockIdx.x;
    if(row >= rows) return;
    int id = ids[row];
    const double *row_in = in + id * cols;
    double *row_out = out + row * cols;
    for(int j=0;j<cols;++j){
        row_out[j] = row_in[j];
    }
}
=======
__global__ void row_mean_var(const double* in, double* mean, double* var,
                             int rows, int cols) {
    int row = blockIdx.x;
    if(row >= rows) return;
    const double *row_in = in + row * cols;
    double sum = 0.0;
    double sq_sum = 0.0;
    for(int j=0;j<cols;++j){
        double v = row_in[j];
        sum += v;
        sq_sum += v*v;
    }
    double m = sum / cols;
    mean[row] = m;
    var[row] = sq_sum / cols - m*m;
}

__global__ void apply_layer_norm(double* out, const double* in,
                                 const double* mean, const double* var,
                                 int rows, int cols, double epsilon) {
    int row = blockIdx.x;
    if(row >= rows) return;
    const double *row_in = in + row * cols;
    double *row_out = out + row * cols;
    double m = mean[row];
    double denom = sqrt(var[row] + epsilon);
    for(int j=0;j<cols;++j){
        row_out[j] = (row_in[j] - m) / denom;
    }
}
}
__global__ void slice_cols(double* out, const double* in, int rows, int src_cols, int start, int len){
    int row = blockIdx.x;
    int col = threadIdx.x;
    if(row >= rows || col >= len) return;
    out[row * len + col] = in[row * src_cols + start + col];
}

__global__ void set_cols(double* out, const double* in, int rows, int dst_cols, int start, int len){
    int row = blockIdx.x;
    int col = threadIdx.x;
    if(row >= rows || col >= len) return;
    out[row * dst_cols + start + col] = in[row * len + col];
}
>>>>>>> 4124acb2
}<|MERGE_RESOLUTION|>--- conflicted
+++ resolved
@@ -29,7 +29,6 @@
     }
 }
 
-<<<<<<< HEAD
 __global__ void gather_rows(double* out, const double* in, const int* ids, int rows, int cols) {
     int row = blockIdx.x;
     if(row >= rows) return;
@@ -40,7 +39,7 @@
         row_out[j] = row_in[j];
     }
 }
-=======
+
 __global__ void row_mean_var(const double* in, double* mean, double* var,
                              int rows, int cols) {
     int row = blockIdx.x;
@@ -71,7 +70,7 @@
         row_out[j] = (row_in[j] - m) / denom;
     }
 }
-}
+  
 __global__ void slice_cols(double* out, const double* in, int rows, int src_cols, int start, int len){
     int row = blockIdx.x;
     int col = threadIdx.x;
@@ -85,5 +84,3 @@
     if(row >= rows || col >= len) return;
     out[row * dst_cols + start + col] = in[row * len + col];
 }
->>>>>>> 4124acb2
-}