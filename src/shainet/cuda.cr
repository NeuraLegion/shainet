require "log"

module SHAInet
  module CUDA
    Log = ::Log.for(self)
    extend self

    # :nodoc:
    @[Link("cudart", ldflags: "-L/usr/local/cuda/targets/x86_64-linux/lib")]
    lib LibCUDARuntime
      fun cudaRuntimeGetVersion(version : Pointer(Int32)) : Int32
      fun cudaMalloc(ptr : Pointer(Pointer(Void)), size : LibC::SizeT) : Int32
      fun cudaFree(ptr : Pointer(Void)) : Int32
      fun cudaMemcpy(dst : Pointer(Void), src : Pointer(Void), count : LibC::SizeT, kind : Int32) : Int32
    end

    @[Link("cublas", ldflags: "-L/usr/local/cuda/targets/x86_64-linux/lib")]
    lib LibCUBLAS
      type Handle = Void*

      fun cublasCreate_v2(handle : Pointer(Handle)) : Int32
      fun cublasDestroy_v2(handle : Handle) : Int32
      fun cublasDgemm_v2(handle : Handle, transa : Int32, transb : Int32,
                         m : Int32, n : Int32, k : Int32,
                         alpha : Pointer(Float64), a : Pointer(Float64), lda : Int32,
                         b : Pointer(Float64), ldb : Int32,
                         beta : Pointer(Float64), c : Pointer(Float64), ldc : Int32) : Int32
      fun cublasDgeam(handle : Handle,
                      transa : Int32, transb : Int32,
                      m : Int32, n : Int32,
                      alpha : Pointer(Float64), a : Pointer(Float64), lda : Int32,
                      beta : Pointer(Float64), b : Pointer(Float64), ldb : Int32,
                      c : Pointer(Float64), ldc : Int32) : Int32
      fun cublasDscal_v2(handle : Handle, n : Int32,
                         alpha : Pointer(Float64), x : Pointer(Float64), incx : Int32) : Int32
      fun cublasDger(handle : Handle,
                     m : Int32, n : Int32,
                     alpha : Pointer(Float64),
                     x : Pointer(Float64), incx : Int32,
                     y : Pointer(Float64), incy : Int32,
                     a : Pointer(Float64), lda : Int32) : Int32
      fun cublasDdot_v2(handle : Handle, n : Int32,
                        x : Pointer(Float64), incx : Int32,
                        y : Pointer(Float64), incy : Int32,
                        result : Pointer(Float64)) : Int32
      fun cublasDaxpy_v2(handle : Handle, n : Int32,
                         alpha : Pointer(Float64),
                         x : Pointer(Float64), incx : Int32,
                         y : Pointer(Float64), incy : Int32) : Int32
    end

    enum MemcpyKind
      HostToHost     = 0
      HostToDevice   = 1
      DeviceToHost   = 2
      DeviceToDevice = 3
    end

    enum Operation
      N = 0
      T = 1
    end

    # Check if CUDA runtime and cuBLAS libraries can be opened.
    @@checked = false
    @@available = false

    def available?
      return false if ENV["SHAINET_DISABLE_CUDA"]?
      return @@available if @@checked
      @@checked = true

      rt = LibC.dlopen("libcudart.so", LibC::RTLD_LAZY)
      if rt.null?
        err = LibC.dlerror
        msg = err.null? ? "unknown" : String.new(err)
        Log.debug { "Failed to load libcudart.so: #{msg}. LD_LIBRARY_PATH=#{ENV["LD_LIBRARY_PATH"]?}" }
      end

      blas = LibC.dlopen("libcublas.so", LibC::RTLD_LAZY)
      if blas.null?
        err = LibC.dlerror
        msg = err.null? ? "unknown" : String.new(err)
        Log.debug { "Failed to load libcublas.so: #{msg}. LD_LIBRARY_PATH=#{ENV["LD_LIBRARY_PATH"]?}" }
      end

      if rt.null? || blas.null?
        @@available = false
      else
        LibC.dlclose(rt)
        LibC.dlclose(blas)
        @@available = true
      end

      @@available
    rescue e
      Log.error { "CUDA availability check raised: #{e}" }
      @@available = false
    end

    # Returns the CUDA runtime version or nil if CUDA is unavailable.
    def version
      return nil unless available?
      out = 0
      if LibCUDARuntime.cudaRuntimeGetVersion(pointerof(out)) == 0
        out
      else
        nil
      end
    rescue
      nil
    end

    # Returns true when the cuDNN library can be loaded.
    def cudnn_available?
      handle = LibC.dlopen("libcudnn.so", LibC::RTLD_LAZY)
      if handle.null?
        err = LibC.dlerror
        msg = err.null? ? "unknown" : String.new(err)
        Log.debug { "Failed to load libcudnn.so: #{msg}. LD_LIBRARY_PATH=#{ENV["LD_LIBRARY_PATH"]?}" }
        false
      else
        LibC.dlclose(handle)
        true
      end
    rescue e
      Log.error { "cuDNN availability check raised: #{e}" }
      false
    end

    # Check if optional CUDA kernels are available via libshainet_cuda_kernels.so
    def kernels_available?
      handle = LibC.dlopen("libshainet_cuda_kernels.so", LibC::RTLD_LAZY)
      if handle.null?
        err = LibC.dlerror
        msg = err.null? ? "unknown" : String.new(err)
        Log.debug { "Failed to load libshainet_cuda_kernels.so: #{msg}. LD_LIBRARY_PATH=#{ENV["LD_LIBRARY_PATH"]?}" }
        false
      else
        LibC.dlclose(handle)
        true
      end
    rescue e
      Log.error { "kernel availability check raised: #{e}" }
      false
    end

    def malloc(ptr : Pointer(Pointer(Void)), size : LibC::SizeT)
      LibCUDARuntime.cudaMalloc(ptr, size)
    end

    def free(ptr : Pointer(Void))
      LibCUDARuntime.cudaFree(ptr)
    end

    def memcpy(dst : Pointer(Void), src : Pointer(Void), bytes : LibC::SizeT, kind : MemcpyKind)
      LibCUDARuntime.cudaMemcpy(dst, src, bytes, kind.value)
    end

    def create_handle
      handle = Pointer(LibCUBLAS::Handle).malloc(1)
      raise "cublasCreate failed" unless LibCUBLAS.cublasCreate_v2(handle) == 0
      handle.value
    end

    def destroy_handle(handle : LibCUBLAS::Handle)
      LibCUBLAS.cublasDestroy_v2(handle)
    end

    def gemm(handle : LibCUBLAS::Handle, a : Pointer(Float64), b : Pointer(Float64), c : Pointer(Float64),
             m : Int32, n : Int32, k : Int32)
      alpha = 1.0
      beta = 0.0
      LibCUBLAS.cublasDgemm_v2(handle,
        Operation::N.value, Operation::N.value,
        m, n, k,
        pointerof(alpha), a, m,
        b, k,
        pointerof(beta), c, m)
    end

    def geam(handle : LibCUBLAS::Handle, a : Pointer(Float64), b : Pointer(Float64), c : Pointer(Float64),
             m : Int32, n : Int32, alpha : Float64, beta : Float64)
      LibCUBLAS.cublasDgeam(handle,
        Operation::N.value, Operation::N.value,
        m, n,
        pointerof(alpha), a, m,
        pointerof(beta), b, m,
        c, m)
    end

    def scal(handle : LibCUBLAS::Handle, x : Pointer(Float64), n : Int32, alpha : Float64)
      LibCUBLAS.cublasDscal_v2(handle, n, pointerof(alpha), x, 1)
    end

    def ger(handle : LibCUBLAS::Handle, x : Pointer(Float64), y : Pointer(Float64), a : Pointer(Float64), m : Int32, n : Int32, alpha : Float64 = 1.0)
      LibCUBLAS.cublasDger(handle, m, n, pointerof(alpha), x, 1, y, 1, a, m)
    end

    def dot(handle : LibCUBLAS::Handle, x : Pointer(Float64), y : Pointer(Float64), n : Int32)
      result = 0.0
      LibCUBLAS.cublasDdot_v2(handle, n, x, 1, y, 1, pointerof(result))
      result
    end

    def axpy(handle : LibCUBLAS::Handle, alpha : Float64, x : Pointer(Float64), y : Pointer(Float64), n : Int32)
      LibCUBLAS.cublasDaxpy_v2(handle, n, pointerof(alpha), x, 1, y, 1)
      # Optional kernels implemented in src/shainet/native/cuda_kernels.cu
      # These methods fall back to CPU when the native library is missing.
    end

    def softmax_rows(dst : Pointer(Float64), src : Pointer(Float64), rows : Int32, cols : Int32)
      raise "CUDA kernels not available"
    end

    def dropout(dst : Pointer(Float64), src : Pointer(Float64), rows : Int32, cols : Int32, drop_p : Float64, seed : UInt64)
      raise "CUDA kernels not available"
    end

<<<<<<< HEAD
    def gather_rows(dst : Pointer(Float64), src : Pointer(Float64), ids : Pointer(Int32), rows : Int32, cols : Int32)
=======
<<<<<<< codex/implement-cuda-kernels-for-multi-head-attention
    def slice_cols(dst : Pointer(Float64), src : Pointer(Float64), rows : Int32, src_cols : Int32, start_col : Int32, len : Int32)
      raise "CUDA kernels not available"
    end

    def set_cols(dst : Pointer(Float64), src : Pointer(Float64), rows : Int32, dst_cols : Int32, start_col : Int32, len : Int32)
=======
    def row_mean_var(mean : Pointer(Float64), var : Pointer(Float64), src : Pointer(Float64), rows : Int32, cols : Int32)
      raise "CUDA kernels not available"
    end

    def layer_norm(dst : Pointer(Float64), src : Pointer(Float64), mean : Pointer(Float64), var : Pointer(Float64), rows : Int32, cols : Int32, eps : Float64)
>>>>>>> master
>>>>>>> 4124acb2
      raise "CUDA kernels not available"
    end

    # In-place element-wise ReLU on GPU memory. This fallback implementation
    # copies the data to the host, applies ReLU and writes the result back. It
    # avoids additional synchronization logic in the caller while still keeping
    # the computation on the GPU when proper kernels are available.
    def relu(ptr : Pointer(Float64), len : Int32)
      host = Array(Float64).new(len, 0.0)
      bytes = (len * 8).to_u64
      memcpy(host.to_unsafe.as(Pointer(Void)), ptr.as(Pointer(Void)), bytes, MemcpyKind::DeviceToHost)
      len.times do |i|
        v = host[i]
        host[i] = v > 0 ? v : 0.0
      end
      memcpy(ptr.as(Pointer(Void)), host.to_unsafe.as(Pointer(Void)), bytes, MemcpyKind::HostToDevice)
    end

    # Add a bias row vector to each row of a matrix in GPU memory. Uses the
    # cuBLAS GER routine for the rank-1 update.
    def add_bias(mat : Pointer(Float64), bias : Pointer(Float64), rows : Int32, cols : Int32)
      handle = create_handle
      ones_host = Array(Float64).new(rows, 1.0)
      ones_dev = Pointer(Float64).null
      bytes = (rows * 8).to_u64
      malloc(pointerof(ones_dev).as(Pointer(Pointer(Void))), bytes)
      memcpy(ones_dev.as(Pointer(Void)), ones_host.to_unsafe.as(Pointer(Void)), bytes, MemcpyKind::HostToDevice)
      ger(handle, ones_dev, bias, mat, rows, cols)
      destroy_handle(handle)
      free(ones_dev.as(Pointer(Void)))
    end

    # Accumulate the sum over rows of a matrix into an existing row vector.
    # Performs: dst += ones^T * src
    def row_sum(dst : Pointer(Float64), src : Pointer(Float64), rows : Int32, cols : Int32)
      handle = create_handle
      ones_host = Array(Float64).new(rows, 1.0)
      ones_dev = Pointer(Float64).null
      bytes = (rows * 8).to_u64
      malloc(pointerof(ones_dev).as(Pointer(Pointer(Void))), bytes)
      memcpy(ones_dev.as(Pointer(Void)), ones_host.to_unsafe.as(Pointer(Void)), bytes, MemcpyKind::HostToDevice)
      alpha = 1.0
      beta = 1.0
      LibCUBLAS.cublasDgemm_v2(handle,
        Operation::N.value, Operation::N.value,
        1, cols, rows,
        pointerof(alpha), ones_dev, 1,
        src, rows,
        pointerof(beta), dst, 1)
      destroy_handle(handle)
      free(ones_dev.as(Pointer(Void)))
    end
  end
end<|MERGE_RESOLUTION|>--- conflicted
+++ resolved
@@ -217,23 +217,23 @@
       raise "CUDA kernels not available"
     end
 
-<<<<<<< HEAD
     def gather_rows(dst : Pointer(Float64), src : Pointer(Float64), ids : Pointer(Int32), rows : Int32, cols : Int32)
-=======
-<<<<<<< codex/implement-cuda-kernels-for-multi-head-attention
+      raise "CUDA kernels not available"
+    end
+
     def slice_cols(dst : Pointer(Float64), src : Pointer(Float64), rows : Int32, src_cols : Int32, start_col : Int32, len : Int32)
       raise "CUDA kernels not available"
     end
 
     def set_cols(dst : Pointer(Float64), src : Pointer(Float64), rows : Int32, dst_cols : Int32, start_col : Int32, len : Int32)
-=======
+      raise "CUDA kernels not available"
+    end
+
     def row_mean_var(mean : Pointer(Float64), var : Pointer(Float64), src : Pointer(Float64), rows : Int32, cols : Int32)
       raise "CUDA kernels not available"
     end
 
     def layer_norm(dst : Pointer(Float64), src : Pointer(Float64), mean : Pointer(Float64), var : Pointer(Float64), rows : Int32, cols : Int32, eps : Float64)
->>>>>>> master
->>>>>>> 4124acb2
       raise "CUDA kernels not available"
     end
 
