require "logger"

module SHAInet
  class Network
    # # Notes:
    # # ------------
    # # There are no matrices in this implementation, instead the gradient values are stored in each neuron/synapse independently.
    # # When preforming propogation, all the math is done iteratively on each neuron/synapse locally.

    LAYER_TYPES      = [:input, :hidden, :output]
    CONNECTION_TYPES = [:full, :ind_to_ind, :random]
    COST_FUNCTIONS   = [:mse, :c_ent, :exp, :hel_d, :kld, :gkld, :ita_sai_d]

    # General network parameters
    getter :input_layers, :output_layers, :hidden_layers, :all_neurons, :all_synapses
    getter :mean_error, total_error : Float64, w_gradient : Array(Float64), b_gradient : Array(Float64)

    # Parameters for SGD + Momentum
    property learning_rate : Float64, momentum : Float64

    # Parameters for Rprop
    property etah_plus : Float64, etah_minus : Float64, delta_max : Float64, delta_min : Float64
    getter prev_total_error : Float64

    # First creates an empty shell of the entire network
    def initialize(@logger : Logger = Logger.new(STDOUT))
      @input_layers = Array(Layer).new
      @output_layers = Array(Layer).new
      @hidden_layers = Array(Layer).new
      @all_neurons = Array(Neuron).new   # Array of all current neurons in the network
      @all_synapses = Array(Synapse).new # Array of all current synapses in the network

      @mean_error = Float64.new(1)     # Average netwrok error based on all the training so far
      @total_error = Float64.new(1)    # Sum of errors from output layer, based on a specific input
      @w_gradient = Array(Float64).new # Needed for batch train
      @b_gradient = Array(Float64).new # Needed for batch train

      @learning_rate = 0.7 # Standard parameter for GD
      @momentum = 0.3      # Improved GD

      @etah_plus = 1.2                          # For iRprop+ , how to increase step size
      @etah_minus = 0.5                         # For iRprop+ , how to decrease step size
      @delta_max = 50.0                         # For iRprop+ , max step size
      @delta_min = 0.1                          # For iRprop+ , min step size
      @prev_total_error = rand(0.0..1.0).to_f64 # For iRprop+ , needed for backtracking
    end

    # Create and populate a layer with neurons
    # l_type is: :input, :hidden or :output
    # l_size = how many neurons in the layer
    # n_type = advanced option for different neuron types
    def add_layer(l_type : Symbol, l_size : Int32, n_type : Symbol = :memory)
      layer = Layer.new(n_type, l_size, @logger)
      layer.neurons.each { |neuron| @all_neurons << neuron } # To easily access neurons later

      case l_type
      when :input
        @input_layers << layer
      when :hidden
        @hidden_layers << layer
      when :output
        if @output_layers.empty?
          @output_layers << layer
        else
          @hidden_layers << @output_layers.first
          @output_layers.delete(@output_layers.first)
          @output_layers << layer
          connect_ltl(@hidden_layers.last, @output_layers.first, :full)
        end
      else
        raise NeuralNetRunError.new("Must define correct layer type (:input, :hidden, :output).")
      end
    end

    # Connect all the layers in order (input and output don't connect between themselves): input, hidden, output
    def fully_connect
      # Connect all input layers to the first hidden layer
      @input_layers.each do |layer|
        layer.neurons.each do |neuron1|                  # Source neuron
          @hidden_layers.first.neurons.each do |neuron2| # Destination neuron
            synapse = Synapse.new(neuron1, neuron2)
            neuron1.synapses_out << synapse
            neuron2.synapses_in << synapse
            @all_synapses << synapse # To easily access synapes later
          end
        end
      end

      # Connect all hidden layer between each other hierarchically
      (0..@hidden_layers.size - 2).each do |l|
        @hidden_layers[l].neurons.each do |neuron1|       # Source neuron
          @hidden_layers[l + 1].neurons.each do |neuron2| # Destination neuron
            synapse = Synapse.new(neuron1, neuron2)
            neuron1.synapses_out << synapse
            neuron2.synapses_in << synapse
            @all_synapses << synapse
          end
        end
      end

      # Connect last hidden layer to all output layers
      @hidden_layers.last.neurons.each do |neuron1| # Source neuron
        @output_layers.each do |layer|
          layer.neurons.each do |neuron2| # Destination neuron
            synapse = Synapse.new(neuron1, neuron2)
            neuron1.synapses_out << synapse
            neuron2.synapses_in << synapse
            @all_synapses << synapse
          end
        end
      end
      @all_synapses.uniq
    rescue e : Exception
      raise NeuralNetRunError.new("Error fully connecting network: #{e}")
    end

    # Connect two specific layers with synapses
    def connect_ltl(source : Layer, destination : Layer, connection_type : Symbol)
      raise NeuralNetInitalizationError.new("Error initilizing network, must choose correct connection type.") if CONNECTION_TYPES.any? { |x| x == connection_type } == false
      case connection_type
      # Connect each neuron from source layer to all neurons in destination layer
      when :full
        source.neurons.each do |neuron1|        # Source neuron
          destination.neurons.each do |neuron2| # Destination neuron
            synapse = Synapse.new(neuron1, neuron2)
            neuron1.synapses_out << synapse
            neuron2.synapses_in << synapse
            @all_synapses << synapse
          end
        end
        # Connect each neuron from source layer to neuron with corresponding index in destination layer
      when :ind_to_ind
        raise NeuralNetInitalizationError.new("Error initializing network, index to index connection requires layers of same size.") if source.neurons.size != destination.neurons.size
        (0..source.neurons.size).each do |index|
          synapse = Synapse.new(source.neurons[index], destination.neurons[index])
          source.neurons[index].synapses_out << synapse
          destination.neurons[index].synapses_in << synapse
          @all_synapses << synapse
        end

        # Randomly decide if each neuron from source layer will connect to a neuron from destination layer
      when :random
        source.neurons.each do |neuron1|        # Source neuron
          destination.neurons.each do |neuron2| # Destination neuron
            x = rand(0..1)
            if x <= 0.5 # Currently set to 50% chance, this can be changed at will
              synapse = Synapse.new(neuron1, neuron2)
              neuron1.synapses_out << synapse
              neuron2.synapses_in << synapse
              @all_synapses << synapse
            end
          end
        end
      end
    end

    # Run an input throught the network to get an output (weights & biases do not change)
    def run(input : Array(GenNum), activation_function : Symbol = :sigmoid, stealth : Bool = false) : Array(Float64)
      raise NeuralNetRunError.new("Error input data doesn't fit input layers.") unless input.size == @input_layers.first.neurons.size

      # Insert the input data into the input layer
      input.each_with_index do |data, i|
        # Inserts the input information into the input layers
        # TODO: add support for multiple input layers
        @input_layers.first.neurons[i].activation = data.to_f64
      end

      # Propogate the information forward through the hidden layers
      @hidden_layers.each do |l|
        l.neurons.each { |neuron| neuron.activate(activation_function) }
      end

      # Propogate the information through the output layers
      @output_layers.each do |l|
        l.neurons.each { |neuron| neuron.activate(activation_function) }
      end

      output = @output_layers.last.neurons.map { |neuron| neuron.activation } # return an array of all output neuron activations
      # TODO: add support for multiple output layers

      unless stealth # Hide output report during training
        @logger.info("Input => #{input}, network output => #{output}")
      end
      output
    rescue e : Exception
      raise NeuralNetRunError.new("Error running on layers: #{e} #{e.inspect_with_backtrace}")
    end

    # Quantifies how good the network performed for a single input compared to the expected output
    # This function returns the actual output and updates the error gradient for the output layer
    def evaluate(input : Array(GenNum), expected : Array(GenNum), cost_function : Symbol, activation_function : Symbol = :sigmoid)
      raise NeuralNetRunError.new("Must define correct cost function type (:mse, :c_ent, :exp, :hel_d, :kld, :gkld, :ita_sai_d).") if COST_FUNCTIONS.any? { |x| x == cost_function } == false

      actual = run(input, activation_function, stealth = true)
      raise NeuralNetRunError.new("Expected and actual output must be of the same dimention.") if expected.size != actual.size

      # Get the error signal for the final layer, based on the cost function (error signal is stored in the output neurons)
      total_error = [] of Float64
      case cost_function
      when :mse
        (0..expected.size - 1).each do |i|
          neuron = @output_layers.last.neurons[i] # Update error of all neurons in the output layer based on the actual result
          neuron.gradient = SHAInet.quadratic_cost_derivative(expected[i].to_f64, actual[i].to_f64)*neuron.sigma_prime
          # TODO: add support for multiple output layers
          total_error << SHAInet.quadratic_cost(expected[i].to_f64, actual[i].to_f64) # Store the output error based on cost function
          # @logger.info("i: #{i}, total_error array: #{total_error}")
        end
      when :c_ent
        (0..expected.size - 1).each do |i|
          neuron = @output_layers.last.neurons[i]
          neuron.gradient = SHAInet.cross_entropy_cost_derivative(expected[i].to_f64, actual[i].to_f64)*neuron.sigma_prime
          # TODO: add support for multiple output layers
          total_error << SHAInet.cross_entropy_cost(expected[i].to_f64, actual[i].to_f64)
        end
      when :exp
        # TODO
      when :hel_d
        # TODO
      when :kld
        # TODO
      when :gkld
        # TODO
      when :ita_sai_d
        # TODO
      end
      # @logger.info("total_error array: #{total_error}")
      total_error = total_error.reduce { |acc, i| acc + i } # Sum up all the errors from output layer
<<<<<<< HEAD
      return total_error
    rescue e : Exception
      raise NeuralNetRunError.new("Error in evaluate: #{e}")
=======
      # @logger.info("total_error reduce: #{total_error}")
      @total_error = total_error
>>>>>>> dc8dc483
    end

    # Online train, updates weights/biases after each data point (stochastic gradient descent)
    def train(data : Array(Array(Array(GenNum))), # Input structure: data = [[Input = [] of Float64],[Expected result = [] of Float64]]
              training_type : Symbol,             # Type of training: :sgdm, :rprop, :adam
              cost_function : Symbol,             # one of COST_FUNCTIONS described at the top of the file
              activation_function : Symbol,       # squashing performed on the activations within the network
              epochs : Int32,                     # a criteria of when to stop the training
              error_threshold : Float64,          # a criteria of when to stop the training
              log_each : Int32 = 1000)            # determines what is the step for error printout
      @logger.info("Training started")

      e = 0
      while e <= epochs
        all_errors = [] of Float64

        # Go over each data point and update the weights/biases based on the specific example
<<<<<<< HEAD
        data.each_with_index do |data_point, i|
          if data_point.size < 2
            raise NeuralNetRunError.new("Error in training, dataset index number: #{i} doesn't have output (less then 2 members in array)")
          end
          total_error = evaluate(data_point[0], data_point[1], cost_function, activation_function) # Get error gradiant from output layer based on current input
          all_errors << total_error
=======
        data.each do |data_point|
          evaluate(data_point[0], data_point[1], cost_function, activation_function) # Update error gradient at the output layer based on current input
          all_errors << @total_error
>>>>>>> dc8dc483

          # Propogate the errors backwards through the hidden layers
          l = @hidden_layers.size - 1
          while l >= 0
            @hidden_layers[l].neurons.each { |neuron| neuron.hidden_error_prop } # Update neuron error based on errors*weights of neurons from the next layer
            l -= 1
          end

          @total_error = all_errors.reduce { |acc, i| acc + i }

          # Calculate MSE in %
          error_avg = @total_error/data.size
          sqrd_dist_sum = [] of Float64
          all_errors.each { |e| sqrd_dist_sum << (e - error_avg)**2 }

          @mean_error = 100*(sqrd_dist_sum.reduce { |acc, i| acc + i })/data.size

          # Update all wieghts & biases
          update_weights(training_type, batch = false)
          update_biases(training_type, batch = false)

          @prev_total_error = @total_error
        end

        if e % log_each == 0
          # @logger.info("Epoch: #{e}, error_sum: #{error_sum}")
          @logger.info("Epoch: #{e}, Total error: #{@total_error}, MSE: #{@mean_error}")
        end
        if @total_error >= error_threshold
          e += 1
        else
          @logger.info("Epoch: #{e}, Total error: #{@total_error}, MSE: #{@mean_error}")
          e += epochs
        end
      end
    rescue e : Exception
      @logger.error("Error in training: #{e} #{e.inspect_with_backtrace}")
      raise e
    end

    # Batch train, updates weights/biases using a gradient sum from all data points in the batch (using gradient descent)
    def train_batch(data : Array(Array(Array(GenNum))), # Input structure: data = [[Input = [] of Float64],[Expected result = [] of Float64]]
                    training_type : Symbol,             # Type of training: :sgdm, :rprop, :adam
                    cost_function : Symbol,             # one of COST_FUNCTIONS described at the top of the file
                    activation_function : Symbol,       # squashing performed on the activations within the network
                    epochs : Int32,                     # a criteria of when to stop the training
                    error_threshold : Float64,          # a criteria of when to stop the training
                    log_each : Int32 = 1000)            # determines what is the step for error printout

      @logger.info("Training started")

      e = 0
      while e <= epochs
        all_errors = [] of Float64
        batch_w_grad = [] of Array(Float64) # Save gradients from entire batch before updating weights & biases
        batch_b_grad = [] of Array(Float64)

        # Go over each data point and collect gradients of weights/biases based on each specific example
        data.each do |data_point|
          evaluate(data_point[0], data_point[1], cost_function, activation_function) # Get error gradient from output layer based on current input
          all_errors << @total_error

          # Propogate the errors backwards through the hidden layers
          l = @hidden_layers.size - 1
          while l >= 0
            @hidden_layers[l].neurons.each { |neuron| neuron.hidden_error_prop } # Update neuron error based on errors*weights of neurons from the next layer
            l -= 1
          end

          # Save all gradients from each data point for the batch update
          w_grad = [] of Float64
          b_grad = [] of Float64

          @all_synapses.each { |synapse| w_grad << (synapse.source_neuron.activation)*(synapse.dest_neuron.gradient) }
          batch_w_grad << w_grad
          @all_neurons.each { |neuron| b_grad << neuron.gradient }
          batch_b_grad << b_grad
        end

        # Sum up gradients into a single array
        batch = batch_w_grad.transpose
        @w_gradient = [] of Float64
        batch.each { |array| @w_gradient << array.reduce { |acc, i| acc + i } }
        batch = batch_b_grad.transpose
        @b_gradient = [] of Float64
        batch.each { |array| @b_gradient << array.reduce { |acc, i| acc + i } }

        @total_error = all_errors.reduce { |acc, i| acc + i }

        # Calculate MSE in %
        error_avg = @total_error/data.size
        sqrd_dist_sum = [] of Float64
        all_errors.each { |e| sqrd_dist_sum << (e - error_avg)**2 }

        @mean_error = 100*(sqrd_dist_sum.reduce { |acc, i| acc + i })/data.size

        # Update all wieghts & biases
        update_weights(training_type, batch = true)
        update_biases(training_type, batch = true)

        # # prevent local minimum
        # if (0.999*@prev_total_error < @total_error < @prev_total_error*1.001) == true
        #   randomize_all_weights
        #   randomize_all_biases
        # end

        @prev_total_error = @total_error

        if e % log_each == 0
          @logger.info("Epoch: #{e}, Total error: #{@total_error}, MSE: #{@mean_error}")
        end
        if @total_error >= error_threshold
          e += 1
        else
          @logger.info("Epoch: #{e}, Total error: #{@total_error}, MSE: #{@mean_error}")
          e += epochs
        end
      end
    end

    # Update weights based on the learning type chosen
    def update_weights(learn_type : Symbol, batch : Bool = false)
      @all_synapses.each_with_index do |synapse, i|
        # Get current gradient
        if batch == true
          synapse.gradient = @w_gradient.not_nil![i]
        else
          synapse.gradient = (synapse.source_neuron.activation)*(synapse.dest_neuron.gradient)
        end

        case learn_type
        # Update weights based on the gradients and delta rule (including momentum)
        when :sgdm
          delta_weight = (-1)*@learning_rate*synapse.gradient + @momentum*(synapse.weight - synapse.prev_weight)
          synapse.weight += delta_weight
          synapse.prev_weight = synapse.weight

          synapse.weight += delta_weight
          synapse.prev_weight = synapse.weight

          # Update weights based on Resilient backpropogation (Rprop), using the improved varient iRprop+
        when :rprop
          if synapse.prev_gradient*synapse.gradient > 0
            delta = [@etah_plus*synapse.prev_delta, @delta_max].min
            delta_weight = (-1)*SHAInet.sign(synapse.gradient)*delta

            synapse.weight += delta_weight
            synapse.prev_weight = synapse.weight
            synapse.prev_delta = delta
            synapse.prev_delta_w = delta_weight
          elsif synapse.prev_gradient*synapse.gradient < 0
            delta = [@etah_minus*synapse.prev_delta, @delta_min].max

            synapse.weight -= synapse.prev_delta_w if @total_error > @prev_total_error

            synapse.prev_gradient = 0.0
            synapse.prev_delta = delta
          elsif synapse.prev_gradient*synapse.gradient == 0
            delta_weight = (-1)*SHAInet.sign(synapse.gradient)*synapse.prev_delta

            synapse.weight += delta_weight
            synapse.prev_delta_w = delta_weight
          end
        end
      end
    end

    # Update biases based on the gradients and delta rule (including momentum)
    def update_biases(learn_type : Symbol, batch : Bool = false)
      @all_neurons.each_with_index do |neuron, i|
        if batch == true
          neuron.gradient = @b_gradient.not_nil![i]
        end

        case learn_type
        # Update biases based on the gradients and delta rule (including momentum)
        when :sgdm
          delta_bias = (-1)*@learning_rate*(neuron.gradient) + @momentum*(neuron.bias - neuron.prev_bias)
          neuron.bias += delta_bias
          neuron.prev_bias = neuron.bias
        when :rprop
          if neuron.prev_gradient*neuron.gradient > 0
            delta = [@etah_plus*neuron.prev_delta, @delta_max].min
            delta_bias = (-1)*SHAInet.sign(neuron.gradient)*delta

            neuron.bias += delta_bias
            neuron.prev_bias = neuron.bias
            neuron.prev_delta = delta
            neuron.prev_delta_b = delta_bias
          elsif neuron.prev_gradient*neuron.gradient < 0
            delta = [@etah_minus*neuron.prev_delta, @delta_min].max

            neuron.bias -= neuron.prev_delta_b if @total_error > @prev_total_error

            neuron.prev_gradient = 0.0
            neuron.prev_delta = delta
          elsif neuron.prev_gradient*neuron.gradient == 0
            delta_bias = (-1)*SHAInet.sign(neuron.gradient)*neuron.prev_delta

            neuron.bias += delta_bias
            neuron.prev_delta_b = delta_bias
          end
        end
      end
    end

    def randomize_all_weights
      raise NeuralNetRunError.new("Cannot randomize weights without synapses") if @all_synapses.empty?
      @all_synapses.each &.randomize_weight
    end

    def randomize_all_biases
      raise NeuralNetRunError.new("Cannot randomize biases without synapses") if @all_synapses.empty?
      @all_neurons.each &.randomize_bias
    end

    def inspect
      @logger.info(@input_layers)
      @logger.info("--------------------------------")
      @logger.info(@hidden_layers)
      @logger.info("--------------------------------")
      @logger.info(@output_layers)
      @logger.info("--------------------------------")
      @logger.info(@all_synapses)
      @logger.info("--------------------------------")
    end
  end
end<|MERGE_RESOLUTION|>--- conflicted
+++ resolved
@@ -223,16 +223,11 @@
       when :ita_sai_d
         # TODO
       end
-      # @logger.info("total_error array: #{total_error}")
+
       total_error = total_error.reduce { |acc, i| acc + i } # Sum up all the errors from output layer
-<<<<<<< HEAD
-      return total_error
+      @total_error = total_error
     rescue e : Exception
       raise NeuralNetRunError.new("Error in evaluate: #{e}")
-=======
-      # @logger.info("total_error reduce: #{total_error}")
-      @total_error = total_error
->>>>>>> dc8dc483
     end
 
     # Online train, updates weights/biases after each data point (stochastic gradient descent)
@@ -250,19 +245,9 @@
         all_errors = [] of Float64
 
         # Go over each data point and update the weights/biases based on the specific example
-<<<<<<< HEAD
-        data.each_with_index do |data_point, i|
-          if data_point.size < 2
-            raise NeuralNetRunError.new("Error in training, dataset index number: #{i} doesn't have output (less then 2 members in array)")
-          end
-          total_error = evaluate(data_point[0], data_point[1], cost_function, activation_function) # Get error gradiant from output layer based on current input
-          all_errors << total_error
-=======
         data.each do |data_point|
           evaluate(data_point[0], data_point[1], cost_function, activation_function) # Update error gradient at the output layer based on current input
           all_errors << @total_error
->>>>>>> dc8dc483
-
           # Propogate the errors backwards through the hidden layers
           l = @hidden_layers.size - 1
           while l >= 0
