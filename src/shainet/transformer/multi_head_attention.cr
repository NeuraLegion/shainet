module SHAInet
  class MultiHeadAttention
    getter num_heads, d_model, head_dim
    @head_dim : Int32
    @w_q : SimpleMatrix | CudaMatrix
    @w_k : SimpleMatrix | CudaMatrix
    @w_v : SimpleMatrix | CudaMatrix
    @w_o : SimpleMatrix | CudaMatrix
    @x : SimpleMatrix | CudaMatrix | Nil
    @q_heads : Array(SimpleMatrix | CudaMatrix)
    @k_heads : Array(SimpleMatrix | CudaMatrix)
    @v_heads : Array(SimpleMatrix | CudaMatrix)
    @attn : Array(SimpleMatrix | CudaMatrix)
    @out : SimpleMatrix | CudaMatrix

    # Gradient matrices - keep same type as weights
    @g_w_q : SimpleMatrix | CudaMatrix
    @g_w_k : SimpleMatrix | CudaMatrix
    @g_w_v : SimpleMatrix | CudaMatrix
    @g_w_o : SimpleMatrix | CudaMatrix

    # Cached transposed weight matrices
    @w_q_t : SimpleMatrix | CudaMatrix
    @w_k_t : SimpleMatrix | CudaMatrix
    @w_v_t : SimpleMatrix | CudaMatrix
    @w_o_t : SimpleMatrix | CudaMatrix

    # Pre-allocated workspace matrices to avoid allocations in forward/backward passes
    @workspace_concat : CudaMatrix | Nil
    @workspace_d_q_concat : CudaMatrix | Nil
    @workspace_d_k_concat : CudaMatrix | Nil
    @workspace_d_v_concat : CudaMatrix | Nil

    # Workspace matrices for intermediate input gradients
    @workspace_d_x_q : CudaMatrix | Nil
    @workspace_d_x_k : CudaMatrix | Nil
    @workspace_d_x_v : CudaMatrix | Nil

    # Workspace matrices for attention computation (per head)
    @workspace_scores : Array(CudaMatrix | Nil) = [] of (CudaMatrix | Nil)
    @workspace_attn_output : Array(CudaMatrix | Nil) = [] of (CudaMatrix | Nil)

    @last_batch_size : Int32

    getter w_q, w_k, w_v, w_o
    property g_w_q, g_w_k, g_w_v, g_w_o

    def initialize(@d_model : Int32, @num_heads : Int32)
      @head_dim = (@d_model // @num_heads)
      # Use CudaMatrix when CUDA is available for better performance
      mat_klass = CUDA.fully_available? ? CudaMatrix : SimpleMatrix

      # Use consistent matrix type throughout - no more TensorMatrix mixing
      @w_q = mat_klass.new(@d_model, @d_model).random_fill!
      @w_k = mat_klass.new(@d_model, @d_model).random_fill!
      @w_v = mat_klass.new(@d_model, @d_model).random_fill!
      @w_o = mat_klass.new(@d_model, @d_model).random_fill!

      # Initialize gradients with same type as weights
      @g_w_q = mat_klass.zeros(@d_model, @d_model)
      @g_w_k = mat_klass.zeros(@d_model, @d_model)
      @g_w_v = mat_klass.zeros(@d_model, @d_model)
      @g_w_o = mat_klass.zeros(@d_model, @d_model)

      @q_heads = [] of (SimpleMatrix | CudaMatrix)
      @k_heads = [] of (SimpleMatrix | CudaMatrix)
      @v_heads = [] of (SimpleMatrix | CudaMatrix)
      @attn = [] of (SimpleMatrix | CudaMatrix)
      @out = mat_klass.zeros(1, 1)

      # Initialize workspace matrices as nil - will be allocated on first use
      @workspace_concat = nil
      @workspace_d_q_concat = nil
      @workspace_d_k_concat = nil
      @workspace_d_v_concat = nil
      @workspace_d_x_q = nil
      @workspace_d_x_k = nil
      @workspace_d_x_v = nil
      @last_batch_size = 0

      # Initialize cached transposes
      @w_q_t = mat_klass.new(@d_model, @d_model)
      @w_k_t = mat_klass.new(@d_model, @d_model)
      @w_v_t = mat_klass.new(@d_model, @d_model)
      @w_o_t = mat_klass.new(@d_model, @d_model)
      update_transposes
    end

    # Convert all internal matrices to GPU
    def to_gpu!
      if CUDA.fully_available?
        @w_q = @w_q.as(SimpleMatrix).to_cuda unless @w_q.is_a?(CudaMatrix)
        @w_k = @w_k.as(SimpleMatrix).to_cuda unless @w_k.is_a?(CudaMatrix)
        @w_v = @w_v.as(SimpleMatrix).to_cuda unless @w_v.is_a?(CudaMatrix)
        @w_o = @w_o.as(SimpleMatrix).to_cuda unless @w_o.is_a?(CudaMatrix)

        @g_w_q = @g_w_q.as(SimpleMatrix).to_cuda unless @g_w_q.is_a?(CudaMatrix)
        @g_w_k = @g_w_k.as(SimpleMatrix).to_cuda unless @g_w_k.is_a?(CudaMatrix)
        @g_w_v = @g_w_v.as(SimpleMatrix).to_cuda unless @g_w_v.is_a?(CudaMatrix)
        @g_w_o = @g_w_o.as(SimpleMatrix).to_cuda unless @g_w_o.is_a?(CudaMatrix)

        @out = @out.as(SimpleMatrix).to_cuda if @out && !@out.is_a?(CudaMatrix)
        @x = @x.as(SimpleMatrix).to_cuda if @x && !@x.is_a?(CudaMatrix)

        # Reset workspace matrices so they get allocated as CudaMatrix on next use
        @workspace_concat = nil
        @workspace_d_q_concat = nil
        @workspace_d_k_concat = nil
        @workspace_d_v_concat = nil
        @workspace_d_x_q = nil
        @workspace_d_x_k = nil
        @workspace_d_x_v = nil
        @last_batch_size = 0

        # Convert stored head matrices to GPU
        @q_heads = @q_heads.map { |h| h.is_a?(CudaMatrix) ? h.as(SimpleMatrix | CudaMatrix) : h.as(SimpleMatrix).to_cuda.as(SimpleMatrix | CudaMatrix) }
        @k_heads = @k_heads.map { |h| h.is_a?(CudaMatrix) ? h.as(SimpleMatrix | CudaMatrix) : h.as(SimpleMatrix).to_cuda.as(SimpleMatrix | CudaMatrix) }
        @v_heads = @v_heads.map { |h| h.is_a?(CudaMatrix) ? h.as(SimpleMatrix | CudaMatrix) : h.as(SimpleMatrix).to_cuda.as(SimpleMatrix | CudaMatrix) }
        @attn = @attn.map { |h| h.is_a?(CudaMatrix) ? h.as(SimpleMatrix | CudaMatrix) : h.as(SimpleMatrix).to_cuda.as(SimpleMatrix | CudaMatrix) }
        update_transposes
      end
    end

    # GPU path - all operations with CudaMatrix - optimized with workspace pool
    def forward(x : CudaMatrix, mask : CudaMatrix | Nil = nil) : CudaMatrix
      @x = x

      # Ensure workspace matrices are allocated for this batch size
      ensure_workspace_matrices(x.rows)

      # Use workspace pool for Q, K, V projections to reduce allocations
      q = CudaMatrix.get_workspace(x.rows, @d_model, "mha_q_projection")
      k = CudaMatrix.get_workspace(x.rows, @d_model, "mha_k_projection")
      v = CudaMatrix.get_workspace(x.rows, @d_model, "mha_v_projection")

      begin
        # Compute Q, K, V projections - reuse workspace matrices
        q.copy_from!(x * @w_q.as(CudaMatrix))
        k.copy_from!(x * @w_k.as(CudaMatrix))
        v.copy_from!(x * @w_v.as(CudaMatrix))

        @q_heads = Array(SimpleMatrix | CudaMatrix).new
        @k_heads = Array(SimpleMatrix | CudaMatrix).new
        @v_heads = Array(SimpleMatrix | CudaMatrix).new
        @attn = Array(SimpleMatrix | CudaMatrix).new
        outputs = [] of CudaMatrix

        # Split into heads and compute attention - all GPU operations
        @num_heads.times do |h|
          qs = q.slice_cols(h * @head_dim, @head_dim)
          ks = k.slice_cols(h * @head_dim, @head_dim)
          vs = v.slice_cols(h * @head_dim, @head_dim)

          @q_heads << qs
          @k_heads << ks
          @v_heads << vs

          # Attention computation - reuse workspace matrices
          ks_transposed = ks.transpose

          # Use workspace matrix for scores computation
          scores_workspace = @workspace_scores[h].not_nil!
          scores_workspace.zero!

          # Compute attention scores directly into workspace
          temp_scores = qs * ks_transposed
          temp_scores.scale!(1.0 / Math.sqrt(@head_dim.to_f))
          scores_workspace.copy_from!(temp_scores)

          # Apply mask if provided
          if m = mask
            raise "mask size mismatch" unless m.rows == scores_workspace.rows && m.cols == scores_workspace.cols
            scores_workspace.add!(m) # in-place addition
          end

          # GPU-accelerated softmax
          attn = SHAInet.softmax_rows(scores_workspace)
          @attn << attn

          # Compute output for this head using workspace
          attn_output_workspace = @workspace_attn_output[h].not_nil!
          attn_output_workspace.zero!

          # Compute attention output directly into workspace
          temp_output = attn * vs
          attn_output_workspace.copy_from!(temp_output)
          outputs << attn_output_workspace
        end

        # Concatenate heads - use optimized batch copy instead of set_cols
        concat = @workspace_concat.not_nil!
        concat.zero!

        # Use more efficient concatenation to reduce set_cols syncs
        @num_heads.times do |h|
          start_col = h * @head_dim
          output_h = outputs[h]

          # Use GPU-to-GPU copy when possible instead of set_cols
          if (concat_ptr = concat.device_ptr) && (output_ptr = output_h.device_ptr) &&
             !concat_ptr.null? && !output_ptr.null?
            concat.sync_to_device!("mha_concat_prep") unless concat.device_dirty?
            output_h.sync_to_device!("mha_concat_prep") unless output_h.device_dirty?

            # Direct GPU memory copy for each column block
            CUDA.set_cols(concat_ptr, output_ptr, concat.rows, concat.cols, start_col, @head_dim)
            concat.mark_device_dirty!
          else
            # Fallback to standard set_cols
            concat.set_cols!(start_col, output_h)
          end
        end

        # Final projection - GPU
        @out = concat * @w_o.as(CudaMatrix)
        @out.as(CudaMatrix)
      ensure
        # Return workspace matrices to pool
        CudaMatrix.return_workspace(q)
        CudaMatrix.return_workspace(k)
        CudaMatrix.return_workspace(v)
      end
    end

    # CPU path - all operations with SimpleMatrix
    def forward(x : SimpleMatrix, mask : SimpleMatrix | Nil = nil) : SimpleMatrix
      @x = x

      # Compute Q, K, V projections - CPU path
      q = x * @w_q.as(SimpleMatrix)
      k = x * @w_k.as(SimpleMatrix)
      v = x * @w_v.as(SimpleMatrix)

      @q_heads = Array(SimpleMatrix | CudaMatrix).new
      @k_heads = Array(SimpleMatrix | CudaMatrix).new
      @v_heads = Array(SimpleMatrix | CudaMatrix).new
      @attn = Array(SimpleMatrix | CudaMatrix).new
      outputs = [] of SimpleMatrix

      # Split into heads and compute attention - all CPU operations
      @num_heads.times do |h|
        qs = q.slice_cols(h * @head_dim, @head_dim)
        ks = k.slice_cols(h * @head_dim, @head_dim)
        vs = v.slice_cols(h * @head_dim, @head_dim)

        @q_heads << qs
        @k_heads << ks
        @v_heads << vs

        # Attention computation - all CPU
        ks_transposed = ks.transpose
        scores = qs * ks_transposed * (1.0 / Math.sqrt(@head_dim.to_f))

        # Apply mask if provided
        if m = mask
          raise "mask size mismatch" unless m.rows == scores.rows && m.cols == scores.cols
          scores = scores + m
        end

        # CPU softmax
        attn = SHAInet.softmax_rows(scores)
        @attn << attn

        # Compute output for this head
        outputs << (attn * vs)
      end

      # Concatenate heads - CPU
      concat = SimpleMatrix.new(x.rows, @d_model)
      @num_heads.times do |h|
        concat.set_cols!(h * @head_dim, outputs[h])
      end

      # Final projection - CPU
      @out = concat * @w_o.as(SimpleMatrix)
      @out.as(SimpleMatrix)
    end

    # `d_out` should follow the same batch-first layout as the input to
    # `forward`, where each row corresponds to a batch entry.
    def backward(d_out : SimpleMatrix)
      mat_klass = d_out.class
      x = @x.not_nil!

      # Gradient w.r.t. W_o
      concat = mat_klass.new(x.rows, @d_model)
      @num_heads.times do |h|
        output = @attn[h].as(SimpleMatrix) * @v_heads[h].as(SimpleMatrix)
        concat.set_cols!(h * @head_dim, output)
      end
      @g_w_o = @g_w_o.as(SimpleMatrix) + (concat.transpose * d_out)

      # Gradient w.r.t. concat
      d_concat = d_out * @w_o_t.as(SimpleMatrix)

      # Gradients w.r.t. each head
      d_q_heads = [] of SimpleMatrix
      d_k_heads = [] of SimpleMatrix
      d_v_heads = [] of SimpleMatrix

      @num_heads.times do |h|
        d_out_h = d_concat.slice_cols(h * @head_dim, @head_dim)

        # Gradient w.r.t. V
        d_v = @attn[h].as(SimpleMatrix).transpose * d_out_h
        d_v_heads << d_v

        # Gradient w.r.t. attention weights
        d_attn = d_out_h * @v_heads[h].as(SimpleMatrix).transpose

        # Gradient w.r.t. scores (softmax backward)
        d_scores = mat_klass.new(d_attn.rows, d_attn.cols)
        softmax_backward(d_attn, @attn[h].as(SimpleMatrix), d_scores)

        # Scale by 1/sqrt(d_k) in-place
        scale = 1.0 / Math.sqrt(@head_dim.to_f)
        d_scores.rows.times do |i|
          d_scores.cols.times do |j|
            d_scores[i, j] *= scale
          end
        end

        # Gradients w.r.t. Q and K
        d_q = d_scores * @k_heads[h].as(SimpleMatrix)
        d_k = d_scores.transpose * @q_heads[h].as(SimpleMatrix)

        d_q_heads << d_q
        d_k_heads << d_k
      end

      # Concatenate head gradients
      d_q_concat = mat_klass.new(x.rows, @d_model)
      d_k_concat = mat_klass.new(x.rows, @d_model)
      d_v_concat = mat_klass.new(x.rows, @d_model)

      @num_heads.times do |h|
        d_q_concat.set_cols!(h * @head_dim, d_q_heads[h])
        d_k_concat.set_cols!(h * @head_dim, d_k_heads[h])
        d_v_concat.set_cols!(h * @head_dim, d_v_heads[h])
      end

      # Gradients w.r.t. projection weights
      @g_w_q = @g_w_q.as(SimpleMatrix) + (x.as(SimpleMatrix).transpose * d_q_concat)
      @g_w_k = @g_w_k.as(SimpleMatrix) + (x.as(SimpleMatrix).transpose * d_k_concat)
      @g_w_v = @g_w_v.as(SimpleMatrix) + (x.as(SimpleMatrix).transpose * d_v_concat)

      # Gradient w.r.t. input
      d_x = (d_q_concat * @w_q_t.as(SimpleMatrix)) +
            (d_k_concat * @w_k_t.as(SimpleMatrix)) +
            (d_v_concat * @w_v_t.as(SimpleMatrix))

      d_x
    end

    # GPU path backward - all CudaMatrix operations - optimized with workspace pool
    def backward(d_out : CudaMatrix) : CudaMatrix
      x = @x.not_nil!.as(CudaMatrix)

      # Use workspace pools for temporary matrices to reduce allocations
      temp_grad_o = CudaMatrix.get_workspace(@d_model, @d_model, "mha_grad_o")
      d_concat = CudaMatrix.get_workspace(x.rows, @d_model, "mha_d_concat")

      begin
        # Gradient w.r.t. W_o (use pre-allocated workspace)
        concat = @workspace_concat.not_nil!
        @num_heads.times do |h|
          output = CudaMatrix.get_workspace(@attn[h].rows, @v_heads[h].cols, "mha_head_out")
          output.gemm!(@attn[h].as(CudaMatrix), @v_heads[h].as(CudaMatrix))
          concat.set_cols!(h * @head_dim, output)
          CudaMatrix.return_workspace(output)
        end

        # Compute gradient and accumulate in-place
        concat_t = CudaMatrix.get_workspace(concat.cols, concat.rows, "mha_concat_t")
        concat.transpose_into!(concat_t)
        temp_grad_o.gemm!(concat_t, d_out)
        CudaMatrix.return_workspace(concat_t)
        @g_w_o.as(CudaMatrix).add!(temp_grad_o)

        # Gradient w.r.t. concat
<<<<<<< HEAD
        d_concat.gemm!(d_out, @w_o_t.as(CudaMatrix))
=======
        w_o_t = CudaMatrix.get_workspace(@w_o.as(CudaMatrix).cols, @w_o.as(CudaMatrix).rows, "mha_w_o_t")
        @w_o.as(CudaMatrix).transpose_into!(w_o_t)
        d_concat.gemm!(d_out, w_o_t)
        CudaMatrix.return_workspace(w_o_t)
>>>>>>> 43e16008

        # Use workspace pools for head gradients
        d_q_heads = [] of CudaMatrix
        d_k_heads = [] of CudaMatrix
        d_v_heads = [] of CudaMatrix

        # Store workspace matrices for cleanup
        temp_grad_q = CudaMatrix.get_workspace(@d_model, x.rows, "mha_temp_grad_q")
        temp_grad_k = CudaMatrix.get_workspace(@d_model, x.rows, "mha_temp_grad_k")
        temp_grad_v = CudaMatrix.get_workspace(@d_model, x.rows, "mha_temp_grad_v")

        begin
          @num_heads.times do |h|
            d_out_h = d_concat.slice_cols(h * @head_dim, @head_dim)

            # Use temporary workspace matrices for computations
            d_v_temp = CudaMatrix.get_workspace(x.rows, @head_dim, "mha_d_v_temp")
            d_attn_temp = CudaMatrix.get_workspace(x.rows, x.rows, "mha_d_attn_temp")
            d_scores_temp = CudaMatrix.get_workspace(x.rows, x.rows, "mha_d_scores_temp")
            d_q_temp = CudaMatrix.get_workspace(x.rows, @head_dim, "mha_d_q_temp")
            d_k_temp = CudaMatrix.get_workspace(x.rows, @head_dim, "mha_d_k_temp")

            # Gradient w.r.t. V
            attn_t = CudaMatrix.get_workspace(@attn[h].as(CudaMatrix).cols, @attn[h].as(CudaMatrix).rows, "mha_attn_t")
            @attn[h].as(CudaMatrix).transpose_into!(attn_t)
            d_v_temp.gemm!(attn_t, d_out_h)
            CudaMatrix.return_workspace(attn_t)
            d_v_heads << d_v_temp

            # Gradient w.r.t. attention weights
            v_t = CudaMatrix.get_workspace(@v_heads[h].as(CudaMatrix).cols, @v_heads[h].as(CudaMatrix).rows, "mha_v_t")
            @v_heads[h].as(CudaMatrix).transpose_into!(v_t)
            d_attn_temp.gemm!(d_out_h, v_t)
            CudaMatrix.return_workspace(v_t)

            # Gradient w.r.t. scores (softmax backward)
            softmax_backward(d_attn_temp, @attn[h].as(CudaMatrix), d_scores_temp)
            CudaMatrix.return_workspace(d_attn_temp)

            # Scale by 1/sqrt(d_k) in-place
            d_scores_temp.scale!(1.0 / Math.sqrt(@head_dim.to_f))

            # Gradients w.r.t. Q and K
            d_q_temp.gemm!(d_scores_temp, @k_heads[h].as(CudaMatrix))
            scores_t = CudaMatrix.get_workspace(d_scores_temp.cols, d_scores_temp.rows, "mha_scores_t")
            d_scores_temp.transpose_into!(scores_t)
            d_k_temp.gemm!(scores_t, @q_heads[h].as(CudaMatrix))
            CudaMatrix.return_workspace(scores_t)

            d_q_heads << d_q_temp
            d_k_heads << d_k_temp
            CudaMatrix.return_workspace(d_scores_temp)
          end

          # Concatenate head gradients (use pre-allocated workspace matrices)
          d_q_concat = @workspace_d_q_concat.not_nil!
          d_k_concat = @workspace_d_k_concat.not_nil!
          d_v_concat = @workspace_d_v_concat.not_nil!

          d_q_concat.zero!
          d_k_concat.zero!
          d_v_concat.zero!

          @num_heads.times do |h|
            d_q_concat.set_cols!(h * @head_dim, d_q_heads[h])
            d_k_concat.set_cols!(h * @head_dim, d_k_heads[h])
            d_v_concat.set_cols!(h * @head_dim, d_v_heads[h])
          end
        end

        # Use workspace pools for weight gradients
        temp_grad_q = CudaMatrix.get_workspace(@d_model, @d_model, "mha_temp_grad_q")
        temp_grad_k = CudaMatrix.get_workspace(@d_model, @d_model, "mha_temp_grad_k")
        temp_grad_v = CudaMatrix.get_workspace(@d_model, @d_model, "mha_temp_grad_v")

        begin
          # Gradients w.r.t. projection weights - use in-place accumulation
          x_t = CudaMatrix.get_workspace(x.cols, x.rows, "mha_x_t")
          x.transpose_into!(x_t)
          temp_grad_q.gemm!(x_t, d_q_concat)
          temp_grad_k.gemm!(x_t, d_k_concat)
          temp_grad_v.gemm!(x_t, d_v_concat)
          CudaMatrix.return_workspace(x_t)

          @g_w_q.as(CudaMatrix).add!(temp_grad_q)
          @g_w_k.as(CudaMatrix).add!(temp_grad_k)
          @g_w_v.as(CudaMatrix).add!(temp_grad_v)

          # Gradient w.r.t. input - use workspace pool
          d_x = CudaMatrix.get_workspace(x.rows, x.cols, "mha_d_x")

<<<<<<< HEAD
          w_q_t = @w_q_t.as(CudaMatrix)
          w_k_t = @w_k_t.as(CudaMatrix)
          w_v_t = @w_v_t.as(CudaMatrix)
=======
          w_q_t = CudaMatrix.get_workspace(@w_q.as(CudaMatrix).cols, @w_q.as(CudaMatrix).rows, "mha_w_q_t")
          @w_q.as(CudaMatrix).transpose_into!(w_q_t)
          w_k_t = CudaMatrix.get_workspace(@w_k.as(CudaMatrix).cols, @w_k.as(CudaMatrix).rows, "mha_w_k_t")
          @w_k.as(CudaMatrix).transpose_into!(w_k_t)
          w_v_t = CudaMatrix.get_workspace(@w_v.as(CudaMatrix).cols, @w_v.as(CudaMatrix).rows, "mha_w_v_t")
          @w_v.as(CudaMatrix).transpose_into!(w_v_t)
>>>>>>> 43e16008

          d_x_q = @workspace_d_x_q.not_nil!
          d_x_k = @workspace_d_x_k.not_nil!
          d_x_v = @workspace_d_x_v.not_nil!

          d_x_q.gemm!(d_q_concat, w_q_t)
          d_x_k.gemm!(d_k_concat, w_k_t)
          d_x_v.gemm!(d_v_concat, w_v_t)

          d_x.copy_from!(d_x_q)
          d_x.add!(d_x_k)
          d_x.add!(d_x_v)

<<<<<<< HEAD
          CudaMatrix.return_workspace(d_x_q)
          CudaMatrix.return_workspace(d_x_k)
          CudaMatrix.return_workspace(d_x_v)
=======
          CudaMatrix.return_workspace(w_q_t)
          CudaMatrix.return_workspace(w_k_t)
          CudaMatrix.return_workspace(w_v_t)
>>>>>>> 43e16008

          d_x
        ensure
          # Return workspace matrices to pool
          CudaMatrix.return_workspace(temp_grad_q)
          CudaMatrix.return_workspace(temp_grad_k)
          CudaMatrix.return_workspace(temp_grad_v)

          # Return head gradient matrices to pool
          d_q_heads.each { |m| CudaMatrix.return_workspace(m) }
          d_k_heads.each { |m| CudaMatrix.return_workspace(m) }
          d_v_heads.each { |m| CudaMatrix.return_workspace(m) }
        end
      ensure
        # Return main workspace matrices to pool
        CudaMatrix.return_workspace(temp_grad_o)
        CudaMatrix.return_workspace(d_concat)
      end

      # Return the gradient w.r.t. input
      d_x
    end

    # GPU path for applying gradients
    def apply_gradients(lr : Float64, device : CudaMatrix.class)
      # Use in-place weight updates to eliminate matrix creation
      @w_q.as(CudaMatrix).weight_update!(@g_w_q.as(CudaMatrix), lr)
      @w_k.as(CudaMatrix).weight_update!(@g_w_k.as(CudaMatrix), lr)
      @w_v.as(CudaMatrix).weight_update!(@g_w_v.as(CudaMatrix), lr)
      @w_o.as(CudaMatrix).weight_update!(@g_w_o.as(CudaMatrix), lr)

      # Clear gradients
      zero_gradients(CudaMatrix)
      update_transposes
    end

    # CPU path for applying gradients
    def apply_gradients(lr : Float64, device : SimpleMatrix.class)
      @w_q = @w_q.as(SimpleMatrix) - (@g_w_q.as(SimpleMatrix) * lr)
      @w_k = @w_k.as(SimpleMatrix) - (@g_w_k.as(SimpleMatrix) * lr)
      @w_v = @w_v.as(SimpleMatrix) - (@g_w_v.as(SimpleMatrix) * lr)
      @w_o = @w_o.as(SimpleMatrix) - (@g_w_o.as(SimpleMatrix) * lr)

      # Clear gradients
      zero_gradients(SimpleMatrix)
      update_transposes
    end

    # GPU path for zeroing gradients
    def zero_gradients(device : CudaMatrix.class)
      # Use in-place zeroing instead of creating new matrices
      @g_w_q.as(CudaMatrix).zero!
      @g_w_k.as(CudaMatrix).zero!
      @g_w_v.as(CudaMatrix).zero!
      @g_w_o.as(CudaMatrix).zero!
    end

    # CPU path for zeroing gradients
    def zero_gradients(device : SimpleMatrix.class)
      @g_w_q = SimpleMatrix.zeros(@d_model, @d_model)
      @g_w_k = SimpleMatrix.zeros(@d_model, @d_model)
      @g_w_v = SimpleMatrix.zeros(@d_model, @d_model)
      @g_w_o = SimpleMatrix.zeros(@d_model, @d_model)
    end

    # Recompute cached transpose matrices based on current weights.
    private def update_transposes
      mat_class = @w_q.is_a?(CudaMatrix) ? CudaMatrix : SimpleMatrix

      if @w_q_t.nil? || @w_q_t.not_nil!.rows != @w_q.cols || @w_q_t.not_nil!.cols != @w_q.rows
        @w_q_t = mat_class.new(@w_q.cols, @w_q.rows)
      end
      if @w_k_t.nil? || @w_k_t.not_nil!.rows != @w_k.cols || @w_k_t.not_nil!.cols != @w_k.rows
        @w_k_t = mat_class.new(@w_k.cols, @w_k.rows)
      end
      if @w_v_t.nil? || @w_v_t.not_nil!.rows != @w_v.cols || @w_v_t.not_nil!.cols != @w_v.rows
        @w_v_t = mat_class.new(@w_v.cols, @w_v.rows)
      end
      if @w_o_t.nil? || @w_o_t.not_nil!.rows != @w_o.cols || @w_o_t.not_nil!.cols != @w_o.rows
        @w_o_t = mat_class.new(@w_o.cols, @w_o.rows)
      end

      if mat_class == CudaMatrix
        @w_q.as(CudaMatrix).transpose_into!(@w_q_t.as(CudaMatrix))
        @w_k.as(CudaMatrix).transpose_into!(@w_k_t.as(CudaMatrix))
        @w_v.as(CudaMatrix).transpose_into!(@w_v_t.as(CudaMatrix))
        @w_o.as(CudaMatrix).transpose_into!(@w_o_t.as(CudaMatrix))
      else
        @w_q.as(SimpleMatrix).transpose_into!(@w_q_t.as(SimpleMatrix))
        @w_k.as(SimpleMatrix).transpose_into!(@w_k_t.as(SimpleMatrix))
        @w_v.as(SimpleMatrix).transpose_into!(@w_v_t.as(SimpleMatrix))
        @w_o.as(SimpleMatrix).transpose_into!(@w_o_t.as(SimpleMatrix))
      end
    end

    private def softmax_backward(d_out : SimpleMatrix, softmax_out : SimpleMatrix, dest : SimpleMatrix)
      # Efficient softmax gradient computation into the provided destination matrix
      d_out.rows.times do |i|
        # For each row, compute: softmax * (d_out - sum(softmax * d_out))
        sum = 0.0
        d_out.cols.times { |j| sum += softmax_out[i, j] * d_out[i, j] }

        d_out.cols.times do |j|
          dest[i, j] = softmax_out[i, j] * (d_out[i, j] - sum)
        end
      end

      dest
    end

    # GPU version of softmax backward
    private def softmax_backward(d_out : CudaMatrix, softmax_out : CudaMatrix, dest : CudaMatrix) : CudaMatrix
      # Use GPU kernel for softmax backward if available
      if CUDA.fully_available?
        begin
          # Use CUDA kernel for softmax backward pass directly into dest
          CUDA.softmax_backward(dest.device_ptr.not_nil!, d_out.device_ptr.not_nil!, softmax_out.device_ptr.not_nil!, d_out.rows, d_out.cols)
          dest.mark_device_dirty!
          return dest
        rescue e : Exception
          # Fall back to CPU computation if CUDA fails
        end
      end

      # CPU fallback - sync matrices to host first
      d_out.sync_from_device!("attention_backward")
      softmax_out.sync_from_device!("attention_backward")

      # Efficient softmax gradient computation on CPU using unsafe operations
      d_out.rows.times do |i|
        # For each row, compute: softmax * (d_out - sum(softmax * d_out))
        sum = 0.0
        d_out.cols.times { |j| sum += softmax_out.unsafe_get(i, j) * d_out.unsafe_get(i, j) }

        d_out.cols.times do |j|
          dest.unsafe_set(i, j, softmax_out.unsafe_get(i, j) * (d_out.unsafe_get(i, j) - sum))
        end
      end

      dest.sync_to_device!
      dest
    end

    # Pre-allocate or reuse workspace matrices based on input dimensions
    private def ensure_workspace_matrices(batch_size : Int32)
      if CUDA.fully_available?
        # Only reallocate if batch size changed
        if @last_batch_size != batch_size
          # Return previous workspaces to pool if they exist
          if ws = @workspace_concat; CudaMatrix.return_workspace(ws); end
          if ws = @workspace_d_q_concat; CudaMatrix.return_workspace(ws); end
          if ws = @workspace_d_k_concat; CudaMatrix.return_workspace(ws); end
          if ws = @workspace_d_v_concat; CudaMatrix.return_workspace(ws); end
          if ws = @workspace_d_x_q; CudaMatrix.return_workspace(ws); end
          if ws = @workspace_d_x_k; CudaMatrix.return_workspace(ws); end
          if ws = @workspace_d_x_v; CudaMatrix.return_workspace(ws); end

          # Allocate new workspaces for current batch size
          @workspace_concat = CudaMatrix.get_workspace(batch_size, @d_model, "mha_concat_ws")
          @workspace_d_q_concat = CudaMatrix.get_workspace(batch_size, @d_model, "mha_d_q_concat_ws")
          @workspace_d_k_concat = CudaMatrix.get_workspace(batch_size, @d_model, "mha_d_k_concat_ws")
          @workspace_d_v_concat = CudaMatrix.get_workspace(batch_size, @d_model, "mha_d_v_concat_ws")
          @workspace_d_x_q = CudaMatrix.get_workspace(batch_size, @d_model, "mha_d_x_q_ws")
          @workspace_d_x_k = CudaMatrix.get_workspace(batch_size, @d_model, "mha_d_x_k_ws")
          @workspace_d_x_v = CudaMatrix.get_workspace(batch_size, @d_model, "mha_d_x_v_ws")

          # Allocate workspace matrices for each attention head
          @workspace_scores = Array(CudaMatrix | Nil).new(@num_heads, nil)
          @workspace_attn_output = Array(CudaMatrix | Nil).new(@num_heads, nil)

          @num_heads.times do |h|
            @workspace_scores[h] = CudaMatrix.new(batch_size, batch_size)     # scores matrix
            @workspace_attn_output[h] = CudaMatrix.new(batch_size, @head_dim) # attn * vs result
          end

          @last_batch_size = batch_size
        end
      end
    end
  end
end<|MERGE_RESOLUTION|>--- conflicted
+++ resolved
@@ -378,14 +378,12 @@
         @g_w_o.as(CudaMatrix).add!(temp_grad_o)
 
         # Gradient w.r.t. concat
-<<<<<<< HEAD
-        d_concat.gemm!(d_out, @w_o_t.as(CudaMatrix))
-=======
+
         w_o_t = CudaMatrix.get_workspace(@w_o.as(CudaMatrix).cols, @w_o.as(CudaMatrix).rows, "mha_w_o_t")
         @w_o.as(CudaMatrix).transpose_into!(w_o_t)
         d_concat.gemm!(d_out, w_o_t)
         CudaMatrix.return_workspace(w_o_t)
->>>>>>> 43e16008
+
 
         # Use workspace pools for head gradients
         d_q_heads = [] of CudaMatrix
@@ -477,18 +475,13 @@
           # Gradient w.r.t. input - use workspace pool
           d_x = CudaMatrix.get_workspace(x.rows, x.cols, "mha_d_x")
 
-<<<<<<< HEAD
-          w_q_t = @w_q_t.as(CudaMatrix)
-          w_k_t = @w_k_t.as(CudaMatrix)
-          w_v_t = @w_v_t.as(CudaMatrix)
-=======
+
           w_q_t = CudaMatrix.get_workspace(@w_q.as(CudaMatrix).cols, @w_q.as(CudaMatrix).rows, "mha_w_q_t")
           @w_q.as(CudaMatrix).transpose_into!(w_q_t)
           w_k_t = CudaMatrix.get_workspace(@w_k.as(CudaMatrix).cols, @w_k.as(CudaMatrix).rows, "mha_w_k_t")
           @w_k.as(CudaMatrix).transpose_into!(w_k_t)
           w_v_t = CudaMatrix.get_workspace(@w_v.as(CudaMatrix).cols, @w_v.as(CudaMatrix).rows, "mha_w_v_t")
           @w_v.as(CudaMatrix).transpose_into!(w_v_t)
->>>>>>> 43e16008
 
           d_x_q = @workspace_d_x_q.not_nil!
           d_x_k = @workspace_d_x_k.not_nil!
@@ -502,15 +495,15 @@
           d_x.add!(d_x_k)
           d_x.add!(d_x_v)
 
-<<<<<<< HEAD
+
           CudaMatrix.return_workspace(d_x_q)
           CudaMatrix.return_workspace(d_x_k)
           CudaMatrix.return_workspace(d_x_v)
-=======
+
           CudaMatrix.return_workspace(w_q_t)
           CudaMatrix.return_workspace(w_k_t)
           CudaMatrix.return_workspace(w_v_t)
->>>>>>> 43e16008
+
 
           d_x
         ensure
